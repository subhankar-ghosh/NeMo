# Copyright (c) 2021, NVIDIA CORPORATION.  All rights reserved.
#
# Licensed under the Apache License, Version 2.0 (the "License");
# you may not use this file except in compliance with the License.
# You may obtain a copy of the License at
#
#     http://www.apache.org/licenses/LICENSE-2.0
#
# Unless required by applicable law or agreed to in writing, software
# distributed under the License is distributed on an "AS IS" BASIS,
# WITHOUT WARRANTIES OR CONDITIONS OF ANY KIND, either express or implied.
# See the License for the specific language governing permissions and
# limitations under the License.

from omegaconf.omegaconf import OmegaConf, open_dict
from pytorch_lightning import Trainer
from pytorch_lightning.plugins.environments import TorchElasticEnvironment
from pytorch_lightning.plugins.precision import MixedPrecisionPlugin

from nemo.collections.nlp.models.language_modeling.megatron_retrieval_model import MegatronRetrievalModel
from nemo.collections.nlp.modules.common.megatron.mup.shape import make_base_shapes
from nemo.collections.nlp.parts.nlp_overrides import (
    CustomProgressBar,
    GradScaler,
    MegatronHalfPrecisionPlugin,
    NLPDDPStrategy,
)
from nemo.core.config import hydra_runner
from nemo.utils import logging


@hydra_runner(config_path="conf", config_name="megatron_retro_mutransfer")
def main(cfg) -> None:
    logging.info("\n\n************** Experiment configuration ***********")
    logging.info(f'\n{OmegaConf.to_yaml(cfg)}')

    megatron_amp_O2 = cfg.model.get('megatron_amp_O2', False)
    plugins = []
    strategy = NLPDDPStrategy(
        no_ddp_communication_hook=True if megatron_amp_O2 else False,
        gradient_as_bucket_view=cfg.model.gradient_as_bucket_view,
        find_unused_parameters=False,
    )

    if cfg.trainer.precision in [16, '16', 'bf16', '16-mixed', 'bf16-mixed']:
        scaler = None
        if cfg.trainer.precision in [16, '16', '16-mixed']:
            scaler = GradScaler(
                init_scale=cfg.model.get('native_amp_init_scale', 2 ** 32),
                growth_interval=cfg.model.get('native_amp_growth_interval', 1000),
                hysteresis=cfg.model.get('hysteresis', 2),
            )
            plugin_precision = '16-mixed'
<<<<<<< HEAD
        else:
            plugin_precision = 'bf16-mixed'
        if megatron_amp_O2:
            plugins.append(MegatronHalfPrecisionPlugin(precision=plugin_precision, device='cuda', scaler=scaler))
        else:
=======
        else:
            plugin_precision = 'bf16-mixed'
        if megatron_amp_o2:
            plugins.append(MegatronHalfPrecisionPlugin(precision=plugin_precision, device='cuda', scaler=scaler))
        else:
>>>>>>> 0e983db7
            plugins.append(MixedPrecisionPlugin(precision=plugin_precision, device='cuda', scaler=scaler))

    if cfg.get('cluster_type', None) == 'BCP':
        plugins.append(TorchElasticEnvironment())

    trainer = Trainer(plugins=plugins, strategy=strategy, **cfg.trainer, callbacks=[CustomProgressBar()])

    # hydra interpolation does not work here as the interpolation key is lost when PTL saves hparams
    with open_dict(cfg):
        cfg.base_model.precision = cfg.trainer.precision
        cfg.delta_model.precision = cfg.trainer.precision

    base_model = MegatronRetrievalModel(cfg.base_model, trainer)
    delta_model = MegatronRetrievalModel(cfg.delta_model, trainer)
    make_base_shapes(base_model, delta_model, savefile=cfg.model.shape_file)


if __name__ == '__main__':
    main()<|MERGE_RESOLUTION|>--- conflicted
+++ resolved
@@ -34,10 +34,10 @@
     logging.info("\n\n************** Experiment configuration ***********")
     logging.info(f'\n{OmegaConf.to_yaml(cfg)}')
 
-    megatron_amp_O2 = cfg.model.get('megatron_amp_O2', False)
+    megatron_amp_o2 = cfg.model.get('megatron_amp_O2', False)
     plugins = []
     strategy = NLPDDPStrategy(
-        no_ddp_communication_hook=True if megatron_amp_O2 else False,
+        no_ddp_communication_hook=True if megatron_amp_o2 else False,
         gradient_as_bucket_view=cfg.model.gradient_as_bucket_view,
         find_unused_parameters=False,
     )
@@ -51,19 +51,11 @@
                 hysteresis=cfg.model.get('hysteresis', 2),
             )
             plugin_precision = '16-mixed'
-<<<<<<< HEAD
-        else:
-            plugin_precision = 'bf16-mixed'
-        if megatron_amp_O2:
-            plugins.append(MegatronHalfPrecisionPlugin(precision=plugin_precision, device='cuda', scaler=scaler))
-        else:
-=======
         else:
             plugin_precision = 'bf16-mixed'
         if megatron_amp_o2:
             plugins.append(MegatronHalfPrecisionPlugin(precision=plugin_precision, device='cuda', scaler=scaler))
         else:
->>>>>>> 0e983db7
             plugins.append(MixedPrecisionPlugin(precision=plugin_precision, device='cuda', scaler=scaler))
 
     if cfg.get('cluster_type', None) == 'BCP':
