num_layers: 12 # For perceiver models, this is the number of cross-attention blocks. Each layer has 1 cross-attention and "num_self_attention_per_cross_attention" self-attention layers.
hidden_size: 768
ffn_hidden_size: 3072 # Transformer FFN hidden size. Usually 4 * hidden_size.
num_attention_heads: 12
init_method_std: 0.02 # Standard deviation of the zero mean normal distribution used for weight initialization.')
hidden_dropout: 0.1 # Dropout probability for hidden state transformer.
attention_dropout: 0.1 # Dropout probability in the attention layer.
ffn_dropout: 0.0 # Dropout probability in the feed-forward layer.
<<<<<<< HEAD
position_embedding_type: 'learned_absolute' # Position embedding type. Options ['learned_absolute', 'relative', 'alibi', 'xpos']
=======
position_embedding_type: 'learned_absolute' # Position embedding type. Options ['learned_absolute', 'relative', 'alibi', 'kerple']
>>>>>>> 76ee4c3f
relative_attention_num_buckets: 32 # Relative position number of buckets for computing the bias
relative_attention_max_distance: 128 # max_distance to keep relative distance in the attention_num_buckets.
relative_position_bias_self_attention_only: True # whether to only use relative position bias for self attention only.
kv_channels: null # Projection weights dimension in multi-head attention. Set to hidden_size // num_attention_heads if null
apply_query_key_layer_scaling: True # scale Q * K^T by 1 / layer-number.
layernorm_epsilon: 1e-5
persist_layer_norm: True # Use of persistent fused layer norm kernel.
bias_activation_fusion: True # Use a kernel that fuses the bias addition from weight matrices with the subsequent activation function.
grad_div_ar_fusion: True # Fuse grad division into torch.distributed.all_reduce
masked_softmax_fusion: True # Use a kernel that fuses the attention softmax with it's mask.
bias_dropout_add_fusion: True # Use a kernel that fuses the bias addition, dropout and residual connection addition.
bias: True # Whether to use bias terms in all weight matrices.
normalization: 'layernorm' # Normalization layer to use. Options are 'layernorm', 'rmsnorm'
arch: 'transformer' # Options: ['transformer', 'perceiver']
activation: 'gelu' # Options ['gelu', 'geglu', 'swiglu', 'reglu', 'squared-relu', 'fast-geglu', 'fast-swiglu', 'fast-reglu']
headscale: False # Whether to learn extra parameters that scale the output of the each self-attention head.
transformer_block_type: 'pre_ln' # Options ['pre_ln', 'post_ln', 'normformer']
hidden_steps: 32 # Number of latent vectors to use for pereceiver encoders
num_self_attention_per_cross_attention: 1 # Number of self-attention layers for every cross-attention layer.
openai_gelu: False # Use OpenAI's GELU instead of the default GeLU
onnx_safe: False # Use work-arounds for known problems with Torch ONNX exporter.
fp32_residual_connection: False # Use FP32 for residual connections.
activations_checkpoint_method: null # 'uniform', 'block'
activations_checkpoint_num_layers: 1 
activations_checkpoint_granularity: null
megatron_legacy: False # Whether to use the legacy Megatron model. This affects the way q,k,v is partitioned from the mixed q,k,v layer in ParallelAttention. This needs to be True for models converted from HF.
normalize_attention_scores: True # Whether to scale the output Q * K^T by 1 / sqrt(hidden_size_per_head). This arg is provided as a configuration option mostly for compatibility with models that have been weight-converted from HF. You almost always want to se this to True.
num_moe_experts: 1 # When >1, FFNs are changed to MoE layers
moe_frequency: 1 # every Nth ffn layer will be made MoE 
moe_dropout: 0.0 # Dropout value for MoE layers<|MERGE_RESOLUTION|>--- conflicted
+++ resolved
@@ -6,11 +6,7 @@
 hidden_dropout: 0.1 # Dropout probability for hidden state transformer.
 attention_dropout: 0.1 # Dropout probability in the attention layer.
 ffn_dropout: 0.0 # Dropout probability in the feed-forward layer.
-<<<<<<< HEAD
-position_embedding_type: 'learned_absolute' # Position embedding type. Options ['learned_absolute', 'relative', 'alibi', 'xpos']
-=======
 position_embedding_type: 'learned_absolute' # Position embedding type. Options ['learned_absolute', 'relative', 'alibi', 'kerple']
->>>>>>> 76ee4c3f
 relative_attention_num_buckets: 32 # Relative position number of buckets for computing the bias
 relative_attention_max_distance: 128 # max_distance to keep relative distance in the attention_num_buckets.
 relative_position_bias_self_attention_only: True # whether to only use relative position bias for self attention only.
