# Copyright (c) 2022, NVIDIA CORPORATION.  All rights reserved.
#
# Licensed under the Apache License, Version 2.0 (the "License");
# you may not use this file except in compliance with the License.
# You may obtain a copy of the License at
#
#     http://www.apache.org/licenses/LICENSE-2.0
#
# Unless required by applicable law or agreed to in writing, software
# distributed under the License is distributed on an "AS IS" BASIS,
# WITHOUT WARRANTIES OR CONDITIONS OF ANY KIND, either express or implied.
# See the License for the specific language governing permissions and
# limitations under the License.

import re
from collections import OrderedDict

import torch
from omegaconf.dictconfig import DictConfig
from omegaconf.omegaconf import open_dict
from pytorch_lightning.trainer.trainer import Trainer
from torch import Tensor

from nemo.collections.common.tokenizers.sentencepiece_tokenizer import SentencePieceTokenizer
from nemo.collections.nlp.metrics.prompt_learning_metrics import AccuracyScore, BLEUScore, ROUGEScores
from nemo.collections.nlp.models.language_modeling.megatron_base_model import MegatronBaseModel
from nemo.collections.nlp.modules.common import (
    PromptEncoder,
    PromptEncoderType,
    VirtualPromptPlaceholderToken,
    VirtualPromptSource,
    VirtualPromptStyle,
)
from nemo.collections.nlp.modules.common.transformer.text_generation import TextGeneration
from nemo.utils import logging

__all__ = ['MegatronBasePromptLearningModel']


class MegatronBasePromptLearningModel(MegatronBaseModel, TextGeneration):
    """
    Model class for prompt-tuning or p-tuning a pretrained Megatron model. 

    Prompt Tuning initalizes virtual prompt embeddings directly from a copy of
    certain token embeddings from the the pretrained model's vocabulary
    and directly tunes these embedding weights. The token embeddings used in 
    initalization are specified by the user in the config file. The model can 
    be prompt-tuned for multiple tasks at once. virtual prompts are stored in a 
    prompt table and can be added or deleted without disrupting virtual prompts 
    for other tasks. 

    P-tuning initializes an LSTM encoder model that generates virtual prompt
    embeddings for every task. Each task shares the same encoder. After ptuning
    is compelete, the learned virtual prompts can be saved to the prompt table
    using add_ptuned_prompts_to_prompt_table(). Thus, if a user wants to add a 
    new virtual prompt via p-tuning, they do not need to retrain on all previous 
    tasks. This gives p-tuning the same task flexiblity as prompt-tuning.
    """

    def __init__(self, cfg: DictConfig, trainer: Trainer):
        super().__init__(cfg, trainer)
        self.init_model(cfg, trainer)

    def init_model(self, cfg: DictConfig, trainer: Trainer):
        self.cfg = cfg

        self.load_frozen_model(cfg, trainer)
        self.prompt_encoder = None
        self.tokenizer = self.frozen_model.tokenizer

        if hasattr(self.frozen_model.cfg, "encoder") and hasattr(self.frozen_model.cfg, "decoder"):
            self.hidden_size = (
                self.frozen_model.cfg.encoder.hidden_size
            )  # Encoder and decoder need to have the same hidden size and we check for this in the frozen enc-dec model.
        else:
            self.hidden_size = self.frozen_model.cfg.hidden_size

        self.existing_tasks = list(self.cfg.get('existing_tasks', []))
        self.new_tasks = list(self.cfg.get('new_tasks', []))
        self.virtual_prompt_style = VirtualPromptStyle(cfg.virtual_prompt_style)

        # Load templates for assigning virtual prompt token positions
        self.load_task_templates(self.cfg.task_templates)

        # P-Tuning uses an LSTM Encoder to produce virtual token embeddings
        if self.virtual_prompt_style == VirtualPromptStyle.P_TUNING:
            self.virtual_prompt_source = VirtualPromptSource.PROMPT_ENCODER
        elif self.virtual_prompt_style == VirtualPromptStyle.NO_PROMPT:
            self.virtual_prompt_source = VirtualPromptSource.NO_PROMPT
        else:
            raise ValueError(f"\nvirtual prompt style '{cfg.virtual_prompt_style}'")

        self._reduced_loss_buffer = []
        self._inference_config = None

        # Prepare pseudo token ids for virtual/virtual prompt tokens
        self.pseudo_tokens = get_pseudo_tokens(self.max_virtual_tokens)
        if isinstance(self.tokenizer, SentencePieceTokenizer):
            self.tokenizer.add_special_tokens(self.pseudo_tokens)
        else:
            self.tokenizer.add_special_tokens({'additional_special_tokens': self.pseudo_tokens})
        self.pseudo_token_ids = self.tokenizer.tokens_to_ids(self.pseudo_tokens)
        self.pseudo_token_ids_start = self.pseudo_token_ids[0] if self.pseudo_token_ids else None
        self.pad_token_id = self.tokenizer.pad_id if self.tokenizer.pad_id is not None else self.tokenizer.unk_id
        self.decoder_seq_length = cfg.get('decoder_seq_length', 40)

        if self.trainer.precision == 'bf16':
            self.autocast_dtype = torch.bfloat16
        elif int(self.trainer.precision) == 32:
            self.autocast_dtype = torch.float
        elif int(self.trainer.precision) == 16:
            self.autocast_dtype = torch.half
        else:
            raise ValueError('precision must be in [32, 16, "bf16"]')
        # make sure the default pytorch lightning gradient clipping in the basemodel
        self.grad_clip_pl_default = True
        self.lowest_val_loss = None
        self.prompt_encoder = None

<<<<<<< HEAD
    def make_encoder_input(self, input_ids, position_ids, inference):
        batch_size, _ = input_ids.shape
        virtual_token_embeds = self.prompt_encoder(batch_size=batch_size, use_cached_reps=inference)
        input_embeds = self.word_embeddings(input_ids).clone()
        # TODO: This check needs to be revisited with PP support.
        if self.pos_embeddings:
            position_embeddings = self.pos_embeddings(position_ids)
            encoder_input = input_embeds + position_embeddings
        else:
            encoder_input = input_embeds
        encoder_input = torch.cat([virtual_token_embeds, encoder_input], dim=1)
        return encoder_input
=======
        # define validation metric
        if self.cfg.get('report_validation_metric', False):
            validation_metric = self.cfg.get('validation_metric', 'accuracy')
            if validation_metric == 'accuracy':
                self.validation_metric = AccuracyScore()
            elif validation_metric == 'bleu':
                self.validation_metric = BLEUScore()
            elif validation_metric == 'rouge':
                self.validation_metric = ROUGEScores()
>>>>>>> 2d2ea621

    def load_task_templates(self, task_templates):
        """
        Takes in the task template portion of the config and turns  
        it into a table where each task's prompt template and 
        the number of virtual tokens to insert in a given part of 
        the prompt template are specified. 
        """
        self.task_templates = {}
        self.task_id_num_to_name = {}
        self.max_virtual_tokens = 0

        task_id_num = 0
        for task in task_templates:
            self.task_templates[task.taskname] = {
                "prompt_template": task.prompt_template,
                "prompt_template_fields": re.findall("\{(.*?)\}", task.prompt_template),
                "answer_only_loss": task.get("answer_only_loss", False),
                "answer_field": task.get("answer_field", None),
                "truncate_field": task.truncate_field,
                "total_virtual_tokens": task.total_virtual_tokens,
                "virtual_token_splits": task.virtual_token_splits,
                "task_id_num": task_id_num,
            }

            self.max_virtual_tokens = max(self.max_virtual_tokens, task.total_virtual_tokens)
            self.task_id_num_to_name[task_id_num] = task.taskname
            task_id_num += 1

        # Check that all new tasks have the same total num virtual tokens
        # Num virtual tokens for new tasks don't need to match num used for previously tuned tasks
        if self.new_tasks:
            new_task_name = self.new_tasks[0]
            self.total_new_task_virtual_tokens = self.task_templates[new_task_name]["total_virtual_tokens"]

            assert all(
                self.task_templates[taskname]["total_virtual_tokens"] == self.total_new_task_virtual_tokens
                for taskname in self.new_tasks
            ), "Total virtual tokens for each task tuned simultaneously must match. If you want to use a different number of virtual tokens for different tasks, tune them separately."

    def init_prompt_encoder(self):
        """
        Init the prompt encoder needed for p-tuning on a new task
        """
        # Total virtual tokens should be the same across all new tasks, so just need one
        new_task = self.new_tasks[0]
        total_virtual_tokens = self.task_templates[new_task]["total_virtual_tokens"]

        encoder_type = PromptEncoderType(self.cfg.p_tuning.get("encoder_type", "tpmlp").lower())
        self.prompt_encoder = PromptEncoder(
            encoder_type=encoder_type,
            total_virtual_tokens=total_virtual_tokens,
            token_dim=self.hidden_size,
            hidden_size=self.cfg.p_tuning.get("encoder_hidden", self.hidden_size // 2),
            lstm_dropout=self.cfg.p_tuning.get("dropout", 0.0),
            num_layers=self.cfg.p_tuning.get("num_layers", 2),
            init_std=self.cfg.p_tuning.get("init_std", 0.023),
            taskname=new_task,
        )

    def state_dict(self):
        """
        Custom state dict that only contains prompt table and prompt encoder parameters. 
        No frozen model parameters are stored in the state dict. Prompt encoder parameters 
        are only in state dict for intermediate checkpoints saved during training. Final
        nemo checkpoints at the end of training will contain prompt table parameters only. 
        """
        state_dict_ = {}

        if self.first_stage_of_pipeline():
            if self.virtual_prompt_source == VirtualPromptSource.PROMPT_ENCODER:
                state_dict_ = self.prompt_encoder.state_dict()
            else:
                raise ValueError("invalid virtual prompt source")

        return state_dict_

    def load_state_dict(self, state_dict, strict: bool = True):
        """
        Custom load state dict method that only loads prompt table and prompt encoder
        parameters. Matching load method for this class' custom state dict method. 
        """
        if self.first_stage_of_pipeline():
            if self.virtual_prompt_source == VirtualPromptSource.PROMPT_ENCODER:
                if self.prompt_encoder is None:
                    self.init_prompt_encoder()
                self.prompt_encoder.load_state_dict(state_dict, strict)
            else:
                raise ValueError("invalid virtual prompt source")

    def setup_optimizer_param_groups(self):
        """
        ModelPT override. Optimizer will get self._optimizer_param_groups. 
        Only want virtual prompt params to be passed to the optimizer.
        """
        ## Freeze frozen model
        for param in self.frozen_model.parameters():
            param.requires_grad = False

        virtual_prompt_params = {'params': []}

        if self.first_stage_of_pipeline():
            if self.virtual_prompt_source == VirtualPromptSource.PROMPT_ENCODER:
                virtual_prompt_params['params'].extend([param for param in self.prompt_encoder.parameters()])
            else:
                raise ValueError("Optimizer only supports Prompt Encoder.")

        self._optimizer_param_groups = (virtual_prompt_params,)

    def on_train_end(self):
        # Save p-tuned prompts to prompt table for inference or future task training
        self.save_to(save_path=self.cfg.nemo_path)

    def setup(self, stage=None):
        if stage == 'predict' and self.first_stage_of_pipeline():
            # self.freeze_existing_word_embeddings()
            return

        self.setup_test_data()
        if stage == 'test':
            return

        if self.first_stage_of_pipeline():
            if self.virtual_prompt_style == VirtualPromptStyle.P_TUNING:
                self.init_prompt_encoder()

        self.setup_training_data()
        self.setup_validation_data()

    def setup_training_data(self, training_data_config=None):
        if self.cfg.data.get('train_ds', None):
            self._train_ds, self._train_dl = self.build_virtual_prompt_dataset(
                dataset_paths=self.cfg.data.train_ds,
                batch_size=self.cfg.global_batch_size,
                for_train=True,
                drop_last=True,
                shuffle=True,
                num_workers=self.cfg.data.num_workers,
                pin_memory=True,
            )

    def setup_validation_data(self, validation_data_config=None):
        if self.cfg.data.get('validation_ds', None):
            self._validation_ds, self._validation_dl = self.build_virtual_prompt_dataset(
                dataset_paths=self.cfg.data.validation_ds,
                batch_size=self.cfg.get("validation_global_batch_size", self.cfg.global_batch_size),
                for_train=True,
                drop_last=self.cfg.get("validation_drop_last", True),
                shuffle=False,
                num_workers=self.cfg.data.num_workers,
                pin_memory=True,
            )

    def setup_test_data(self, test_data_config=None):
        if self.cfg.data.get('test_ds', None):
            self._test_ds, self._test_dl = self.build_virtual_prompt_dataset(
                dataset_paths=self.cfg.data.test_ds,
                batch_size=self.cfg.get("validation_global_batch_size", self.cfg.global_batch_size),
                for_train=False,
                drop_last=False,
                shuffle=False,
                num_workers=self.cfg.data.num_workers,
                pin_memory=True,
            )

    def set_inference_config(self, inference_config):
        self._inference_config = inference_config

    def get_inference_config(self):
        return self._inference_config

    def set_input_tensor(self, input_tensor):
        pass

    def first_stage_of_pipeline(self):
        pass

    @classmethod
    def list_available_models(cls):
        pass

    def load_frozen_model(self, cfg, trainer):
        pass


def get_pseudo_tokens(num_virtual_tokens):
    """
    Takes in an integer and returns a list of strings where each string
    is a numbered virtual token placeholder. If 
    num_virtual_tokens = 3, then this function returns:

    ["<prompt_0>", "<prompt_1>", "<prompt_2>"]

    Args:
        num_virtual_tokens: (int) Number of virtual token strings you want to make

    returns a list of string. 

    """
    pseudo_tokens = [
        VirtualPromptPlaceholderToken.BASE.value + str(i) + VirtualPromptPlaceholderToken.END.value
        for i in range(num_virtual_tokens)
    ]

    return pseudo_tokens<|MERGE_RESOLUTION|>--- conflicted
+++ resolved
@@ -117,7 +117,6 @@
         self.lowest_val_loss = None
         self.prompt_encoder = None
 
-<<<<<<< HEAD
     def make_encoder_input(self, input_ids, position_ids, inference):
         batch_size, _ = input_ids.shape
         virtual_token_embeds = self.prompt_encoder(batch_size=batch_size, use_cached_reps=inference)
@@ -130,17 +129,6 @@
             encoder_input = input_embeds
         encoder_input = torch.cat([virtual_token_embeds, encoder_input], dim=1)
         return encoder_input
-=======
-        # define validation metric
-        if self.cfg.get('report_validation_metric', False):
-            validation_metric = self.cfg.get('validation_metric', 'accuracy')
-            if validation_metric == 'accuracy':
-                self.validation_metric = AccuracyScore()
-            elif validation_metric == 'bleu':
-                self.validation_metric = BLEUScore()
-            elif validation_metric == 'rouge':
-                self.validation_metric = ROUGEScores()
->>>>>>> 2d2ea621
 
     def load_task_templates(self, task_templates):
         """
