--- conflicted
+++ resolved
@@ -17,78 +17,15 @@
 
 from nemo.collections.nlp.models.language_modeling.megatron_base_model import MegatronBaseModel
 from nemo.collections.nlp.models.language_modeling.megatron_gpt_sft_model import MegatronGPTSFTModel
-<<<<<<< HEAD
+from nemo.collections.nlp.models.language_modeling.megatron_griffin_model import MegatronGriffinModel
+from nemo.collections.nlp.models.language_modeling.megatron_gpt_sft_model import MegatronGPTSFTModel
 from nemo.collections.nlp.models.language_modeling.megatron_base_model import MegatronBaseModel
-=======
-from nemo.collections.nlp.models.language_modeling.megatron_griffin_model import MegatronGriffinModel
-from nemo.collections.nlp.modules.common.megatron.utils import ApexGuardDefaults
-from nemo.utils import logging
-
-try:
-    from apex.transformer.pipeline_parallel.utils import get_num_microbatches
-
-    HAVE_APEX = True
-
-except (ImportError, ModuleNotFoundError):
-
-    HAVE_APEX = False
-
-try:
-    import logging
-
-    HAVE_LDDL = True
-except (ImportError, ModuleNotFoundError):
-    HAVE_LDDL = False
-
-try:
-    from megatron.core import parallel_state
-
-    HAVE_MEGATRON_CORE = True
-
-except (ImportError, ModuleNotFoundError):
-    TransformerConfig = ApexGuardDefaults
-    HAVE_MEGATRON_CORE = False
-
-from functools import partial
->>>>>>> 0d6a3194
 
 import torch
 from omegaconf import DictConfig
 from pytorch_lightning.trainer.trainer import Trainer
 
-<<<<<<< HEAD
 try:
-=======
-from nemo.collections.nlp.data.language_modeling.megatron.base_dataset_utils import (
-    get_datasets_weights_and_num_samples,
-)
-from nemo.collections.nlp.data.language_modeling.megatron.blendable_dataset import BlendableDataset
-from nemo.collections.nlp.data.language_modeling.megatron.gpt_sft_chat_dataset import GPTSFTChatDataset
-from nemo.collections.nlp.data.language_modeling.megatron.gpt_sft_dataset import GPTSFTDataset, GPTSFTPackedDataset
-from nemo.collections.nlp.data.language_modeling.megatron.griffin_sft_dataset import GriffinSFTDataset
-from nemo.utils import logging
-
-try:
-    from apex.transformer.pipeline_parallel.utils import get_micro_batch_size, get_num_microbatches
-
-    HAVE_APEX = True
-except (ImportError, ModuleNotFoundError):
-    HAVE_APEX = False
-from nemo.utils import AppState, logging
-
-try:
-    from megatron.core import parallel_state
-
-    HAVE_MEGATRON_CORE = True
-
-except (ImportError, ModuleNotFoundError):
-
-    HAVE_MEGATRON_CORE = False
-
-try:
-    from apex.transformer.pipeline_parallel.utils import _reconfigure_microbatch_calculator
-
->>>>>>> 0d6a3194
     HAVE_APEX = True
 except (ImportError, ModuleNotFoundError):
     HAVE_APEX = False
@@ -106,204 +43,13 @@
             raise ImportError(
                 "Apex was not found. Please see the NeMo README for installation instructions: https://github.com/NVIDIA/NeMo#megatron-gpt."
             )
+
         super().__init__(cfg, trainer=trainer)
-<<<<<<< HEAD
+        self.mcore_gpt=True
         self.validation_param_sync_overlap = self.cfg.get('validation_param_sync_overlap', False)
         
     def _reset_activation_checkpointing_args(self):
         pass 
-=======
-        self.sep_id = cfg.get('sep_id', 49704)
-        if hasattr(self.cfg.data, "validation_ds"):
-            self.val_metric, self.val_metric_name = self.setup_metric(self.cfg.data.validation_ds)
-            self.val_metric = torch.nn.ModuleList(self.val_metric) if self.val_metric is not None else None
-            # Used other keys from metadata to calulate metrics
-            if hasattr(self.cfg.data.validation_ds, "metric"):
-                self.val_metric_label_key = self.cfg.data.validation_ds.metric.get('label_key', 'labels')
-
-        if hasattr(self.cfg.data, "test_ds"):
-            self.test_metric, self.test_metric_name = self.setup_metric(self.cfg.data.test_ds)
-            self.test_metric = torch.nn.ModuleList(self.test_metric) if self.test_metric is not None else None
-            # Used other keys from metadata to calulate metrics
-            if hasattr(self.cfg.data.test_ds, "metric"):
-                self.test_metric_label_key = self.cfg.data.test_ds.metric.get('label_key', 'labels')
-
-        # Set the profile start and end steps in the unit of global batach
-        if hasattr(self, '_nsys_profile_enabled'):
-            self._nsys_profile_start_step = self.cfg.nsys_profile.get('start_step', 0)
-            self._nsys_profile_end_step = self.cfg.nsys_profile.get('end_step', 0)
-
-        # self._reset_activation_checkpointing_args()
-        self.use_peft = False
-        self.virtual_tokens = 0
-        self.init_global_step = 0
-        self.validation_param_sync_overlap = self.cfg.get('validation_param_sync_overlap', False)
-
-    def _build_dataset(self, data_cfg, is_train=True):
-        packed_sequence = data_cfg.get("packed_sequence", False)
-        datasets = []
-        # Determine if we are using a single dataset or a list of datasets.
-        is_list_config = isinstance(data_cfg.file_names, ListConfig)
-        if not is_list_config:
-            raise ValueError(f"SFT train/validation datasets must be provided as a list of individual JSONL files.")
-
-        if is_train:
-            # Construct the data prefix list for `get_datasets_weights_and_num_samples()`
-            # that is of the format [weight1,file_name1,weight2,file_name2,...]
-            if data_cfg.concat_sampling_probabilities is None or not isinstance(
-                data_cfg.concat_sampling_probabilities, ListConfig
-            ):
-                raise ValueError(
-                    (
-                        f"concat_sampling_probabilities must be a ListConfig with the same number of files in file_names."
-                        f"Found: {data_cfg.concat_sampling_probabilities}"
-                    )
-                )
-
-            if len(data_cfg.get('concat_sampling_probabilities', None)) != len(data_cfg.file_names):
-                raise ValueError(
-                    (
-                        f"concat_sampling_probabilities must be of the same size as file_names.",
-                        f"Provided size {len(data_cfg.concat_sampling_probabilities)}, number of datasets {len(data_cfg.file_names)}",
-                    )
-                )
-
-            data_prefix = []
-            for weight, prefix in zip(data_cfg.concat_sampling_probabilities, data_cfg.file_names):
-                data_prefix.append(weight)
-                data_prefix.append(prefix)
-
-            if self.trainer.max_steps is None or self.trainer.max_steps <= 0:
-                raise ValueError(
-                    f'Trainer max_steps must be set to a positive integer. Found {self.trainer.max_steps}'
-                )
-            num_train_samples = [self.trainer.max_steps * data_cfg.global_batch_size]
-            _, _, num_train_samples_per_dataset = get_datasets_weights_and_num_samples(data_prefix, num_train_samples)
-            num_train_samples_after_blend = sum([x[0] for x in num_train_samples_per_dataset])
-        else:
-            num_train_samples_per_dataset = [[None]] * len(data_cfg.file_names)
-
-        # Check dataset max_seq_legnth and max_position_embeddings size
-        if (
-            self.cfg.get('position_embedding_type', None) in [None, 'learned_absolute']
-            and data_cfg.max_seq_length > self.cfg.max_position_embeddings
-        ):
-            logging.warning(
-                f"Set dataset max_seq_length to max_position_embeddings {self.cfg.max_position_embeddings} if using learned_absolute position embedding"
-            )
-            data_cfg.max_seq_length = self.cfg.max_position_embeddings
-
-        # TE requires that the first input dim is divisible by 8 and the second by 16 for fp8
-        # When using sequence parallel, sequence will further be split by TP size
-        pad_seq_length_to_mult = (
-            8 * self.cfg.get('tensor_model_parallel_size', 1) if self.cfg.get('sequence_parallel', False) else 16
-        )
-
-        dataset_kwargs = {}
-        for file_path, num_samples in zip(data_cfg.file_names, num_train_samples_per_dataset):
-            if self.cfg.data.get("chat", False):
-                dataset_cls = GPTSFTChatDataset
-            elif packed_sequence:
-                dataset_cls = GPTSFTPackedDataset
-                dataset_kwargs = {'return_cu_seqlen': data_cfg.get("packed_sequence_return_cu_seqlen", True)}
-                assert data_cfg.micro_batch_size == 1, "Micro batch size must be 1 if using packed sequence"
-            else:
-                dataset_cls = GriffinSFTDataset
-
-            # TODO(akoumparouli): MCore assumes/requires equal length input sequences.
-            if not data_cfg.get('pad_to_max_length', False) and self.cfg.get('expert_model_parallel_size', 1) > 1:
-                raise ValueError('Expert parallelism requires pad_to_max_length')
-
-            dataset = dataset_cls(
-                file_path=file_path,
-                tokenizer=self.tokenizer,
-                max_seq_length=data_cfg.max_seq_length,
-                min_seq_length=data_cfg.min_seq_length,
-                pad_seq_length_to_mult=pad_seq_length_to_mult,
-                add_bos=data_cfg.get('add_bos', False),
-                add_eos=data_cfg.get('add_eos', True),
-                add_sep=data_cfg.get('add_sep', False),
-                sep_id=self.sep_id,
-                max_num_samples=num_samples[0],
-                seed=data_cfg.get('seed', 1234),
-                label_key=data_cfg.get('label_key', 'answer'),
-                answer_only_loss=self.cfg.get('answer_only_loss', True),
-                truncation_field=data_cfg.get('truncation_field', 'text'),
-                pad_to_max_length=data_cfg.get('pad_to_max_length', False),
-                index_mapping_dir=data_cfg.get('index_mapping_dir', None),
-                prompt_template=data_cfg.get('prompt_template', None),
-                virtual_tokens=self.virtual_tokens,
-                tokens_to_generate=data_cfg.get(
-                    'tokens_to_generate', 0
-                ),  # used at inference time to allocate tensor positions for tokens that will be generated by inf procedure.
-                memmap_workers=data_cfg.get(
-                    'memmap_workers', None
-                ),  # used to set num. of workers to create the memmap index files
-                hf_dataset=data_cfg.get(
-                    'hf_dataset', False
-                ),  # Whether to load the json file with the HuggingFace dataset. otherwise, will load the jsonl file with the JSONLMemMapDataset.
-                truncation_method=data_cfg.get(
-                    'truncation_method', 'right'
-                ),  # used to choose truncation method. Options: ['random', 'left', 'right']
-                special_tokens=self.cfg.data.get(
-                    'chat_prompt_tokens', None
-                ),  # special tokens for the chat prompts, a dictionary of {token_type: token}. Default: {'system_turn_start': '<extra_id_0>', 'turn_start': '<extra_id_1>', 'label_start': '<extra_id_2>', 'end_of_turn': '\n', "end_of_name": "\n"}
-                is_test=not is_train,
-                **dataset_kwargs,
-            )
-            datasets.append(dataset)
-        if is_train:
-            if packed_sequence:
-                num_train_samples_after_blend = sum(len(dataset) for dataset in datasets)
-            dataset = BlendableDataset(
-                datasets=datasets, weights=data_cfg.concat_sampling_probabilities, size=num_train_samples_after_blend
-            )
-            return dataset
-        else:
-            return datasets
-
-    def on_validation_epoch_start(self):
-        # self._reset_activation_checkpointing_args()
-        app_state = AppState()
-        _reconfigure_microbatch_calculator(
-            rank=app_state.global_rank,
-            rampup_batch_size=None,
-            global_batch_size=self.cfg.data.validation_ds.global_batch_size,
-            micro_batch_size=self.cfg.data.validation_ds.micro_batch_size,
-            data_parallel_size=parallel_state.get_data_parallel_world_size(),
-        )
-        return super().on_validation_epoch_start()
-
-    def on_test_epoch_start(self):
-        # self._reset_activation_checkpointing_args()
-        app_state = AppState()
-        _reconfigure_microbatch_calculator(
-            rank=app_state.global_rank,
-            rampup_batch_size=None,
-            global_batch_size=self.cfg.data.test_ds.global_batch_size,
-            micro_batch_size=self.cfg.data.test_ds.micro_batch_size,
-            data_parallel_size=parallel_state.get_data_parallel_world_size(),
-        )
-        return super().on_test_epoch_start()
-
-    def on_predict_epoch_start(self):
-        return self.on_test_epoch_start()
-
-    def on_test_epoch_end(self):
-        _ = self.inference_epoch_end(self.test_step_outputs, 'test', self.cfg.data.test_ds)
-        # Commenting as on_test_epoch_end was a no-op in PTL 1.9
-        # return super().on_test_epoch_end()
-
-    def on_validation_epoch_end(self):
-        _ = self.inference_epoch_end(self.validation_step_outputs, 'validation', self.cfg.data.validation_ds)
-        # Commenting as on_validation_epoch_end was a no-op in PTL 1.9
-        # return super().on_validation_epoch_end()
-
-    def on_train_epoch_start(self) -> None:
-        # Same logic as validation epoch end, but this may be need if there is no validation sanity check to trigger on_validation_epoch_end()
-        self.on_validation_epoch_end()
-        return super().on_train_epoch_start()
->>>>>>> 0d6a3194
 
     def on_validation_model_zero_grad(self) -> None:
         """
@@ -311,9 +57,5 @@
          This is needed when overlapping the AllGather of the updated parameters with the following valdation step.
          """
         if not self.validation_param_sync_overlap:
-<<<<<<< HEAD
             MegatronBaseModel.on_validation_model_zero_grad(self)
-    
-=======
-            MegatronBaseModel.on_validation_model_zero_grad(self)
->>>>>>> 0d6a3194
+    