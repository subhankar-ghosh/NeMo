--- conflicted
+++ resolved
@@ -74,8 +74,6 @@
     from apex.transformer.pipeline_parallel.utils import get_num_microbatches
     from nemo.core.optim.distributed_adam import MegatronDistributedFusedAdam
 
-    from nemo.core.optim.distributed_adam import MegatronDistributedFusedAdam
-
     HAVE_APEX = True
 
 except (ImportError, ModuleNotFoundError):
@@ -283,11 +281,7 @@
         }
 
         if isinstance(optimizer, MegatronDistributedFusedAdam):
-<<<<<<< HEAD
-            return optimizer.sharded_state_dict(model_sharded_state_dict)
-=======
             return optimizer.sharded_state_dict(model_sharded_state_dict, unsharded_optim_state)
->>>>>>> c5738263
         elif not isinstance(optimizer, MainParamsOptimizerWrapper):
             # Regular optimizer, e.g. Adam or FusedAdam
             init_optimizer_states(optimizer)
