# Copyright (c) 2022, NVIDIA CORPORATION.  All rights reserved.

#
# Licensed under the Apache License, Version 2.0 (the "License");
# you may not use this file except in compliance with the License.
# You may obtain a copy of the License at
#
#     http://www.apache.org/licenses/LICENSE-2.0
#
# Unless required by applicable law or agreed to in writing, software
# distributed under the License is distributed on an "AS IS" BASIS,
# WITHOUT WARRANTIES OR CONDITIONS OF ANY KIND, either express or implied.
# See the License for the specific language governing permissions and
# limitations under the License.

import torch

from nemo.collections.nlp.modules.common.megatron.language_model import Embedding
from nemo.collections.nlp.modules.common.megatron.layer_type import LayerType
from nemo.collections.nlp.modules.common.megatron.megatron_decoders import get_decoder_model
from nemo.collections.nlp.modules.common.megatron.megatron_encoders import get_encoder_model
from nemo.collections.nlp.modules.common.megatron.module import MegatronModule
from nemo.collections.nlp.modules.common.megatron.mup.layer import MuReadout
from nemo.collections.nlp.modules.common.megatron.utils import (
    ApexGuardDefaults,
    init_method_normal,
    scaled_init_method_normal,
)

try:
    from apex.transformer.enums import ModelType

    HAVE_APEX = True
except (ImportError, ModuleNotFoundError):
    HAVE_APEX = False
    # fake missing classes with None attributes
    AttnMaskType = ApexGuardDefaults()
    ModelType = ApexGuardDefaults()

try:
    from megatron.core import ModelParallelConfig, tensor_parallel

    HAVE_MEGATRON_CORE = True

except (ImportError, ModuleNotFoundError):

    ModelParallelConfig = ApexGuardDefaults

    HAVE_MEGATRON_CORE = True


__all__ = ["MegatronRetrievalTokenLevelEncoderDecoderModule"]


class MegatronRetrievalTokenLevelEncoderDecoderModule(MegatronModule):
    """Token-based (input/output is tokens) retrieval encoder-decoder model"""

    def __init__(
        self,
        config: ModelParallelConfig,
        vocab_size,
        hidden_size,
        max_position_embeddings,
        num_attention_heads,
        ffn_hidden_size,
        apply_query_key_layer_scaling=True,
        kv_channels=None,
        num_tokentypes=0,
        parallel_output=True,
        pre_process=True,
        post_process=True,
        init_method_std=0.02,
        fp16_cross_entropy=False,
        megatron_amp_O2=False,
        hidden_dropout=0.1,
        attention_dropout=0.1,
        precision=16,
        fp32_residual_connection=False,
        activations_checkpoint_method=None,
        activations_checkpoint_num_layers=1,
        layernorm_epsilon=1e-5,
        persist_layer_norm=False,
        bias_gelu_fusion=True,
        bias_dropout_add_fusion=True,
        masked_softmax_fusion=True,
        openai_gelu=False,
        activation='gelu',
        onnx_safe=False,
        bias=True,
        normalization='layernorm',
        headscale=False,
        transformer_block_type='pre_ln',
        hidden_steps=-1,
        add_encoder=True,
        add_decoder=True,
        chunk_size=64,
        enc_num_layers=4,  # total number of encoder layers
        dec_num_layers=6,  # total number of decoder layers
        enc_cross_attention=[3],  # layer numbers for cross attention
        dec_cross_attention=[3, 5],  # layer numbers for chunked cross attention
        add_position_embedding=False,
        tokenizer=None,  # tokenizer
        normalize_attention_scores=True,
        activations_checkpoint_granularity=None,
        megatron_lm_compatible=False,
        version=1,
    ):
        super(MegatronRetrievalTokenLevelEncoderDecoderModule, self).__init__()
        if megatron_lm_compatible:
            assert (
                apply_query_key_layer_scaling
            ), "megatron lm compatible model has to set apply_query_key_layer_scaling"
            assert add_position_embedding, "megatron lm compatible model has to set add_position_embedding"
        self.parallel_output = parallel_output
        self.pre_process = pre_process
        self.post_process = post_process
        self.fp16_cross_entropy = fp16_cross_entropy
        self.precision = precision
        self.add_encoder = add_encoder
        self.add_decoder = add_decoder
        self.add_abs_position_embedding = add_position_embedding  # whether use absolute position embedding
        self.tokenizer = tokenizer
        self.eod_id = tokenizer.eos_id
        self.transformer_block_type = transformer_block_type
        self.num_chunked_cross_attention = len(dec_cross_attention)
        self.megatron_lm_compatible = megatron_lm_compatible

<<<<<<< HEAD
        self.dtype = utils_funcs.torch_dtype_from_precision(precision, megatron_amp_O2)

=======
>>>>>>> 1fede572
        if kv_channels is None:
            assert (
                hidden_size % num_attention_heads == 0
            ), 'hidden_size must be divisible by num_attention_heads if kv_channels is None'
            kv_channels = hidden_size // num_attention_heads

        if pre_process:
            self.encoder_embedding = Embedding(
                config=config,
                hidden_size=hidden_size,
                vocab_size=vocab_size,
                max_sequence_length=max_position_embeddings,
                init_method=init_method_normal(init_method_std),
                num_tokentypes=num_tokentypes,
                embedding_dropout_prob=hidden_dropout,
                position_embedding_type='learned_absolute' if add_position_embedding else '',
                transpose_batch_sequence=False,
            )
            self._embedding_key = "embedding"

        encoder_init = init_method_normal(init_method_std)
        encoder_scaled_init = scaled_init_method_normal(init_method_std, dec_num_layers)
        pre_decoder_init = init_method_normal(init_method_std)
        pre_decoder_scaled_init = scaled_init_method_normal(init_method_std, dec_num_layers)
        post_decoder_init = init_method_normal(init_method_std)
        post_decoder_scaled_init = scaled_init_method_normal(init_method_std, dec_num_layers)

        if add_encoder:
            enc_layer_types = []
            for i in range(enc_num_layers):
                if i in enc_cross_attention:
                    enc_layer_types.append(LayerType.retrieval_encoder)
                else:
                    enc_layer_types.append(LayerType.encoder)

            self.encoder = get_encoder_model(
                config=config,
                arch="retro",
                hidden_size=hidden_size,
                ffn_hidden_size=ffn_hidden_size,
                num_layers=enc_num_layers,
                num_attention_heads=num_attention_heads,
                apply_query_key_layer_scaling=apply_query_key_layer_scaling,
                kv_channels=kv_channels,
                init_method=encoder_init,
                scaled_init_method=encoder_scaled_init,
                pre_process=pre_process,
                post_process=False
                if megatron_lm_compatible
                else post_process,  # megatron lm model has no final layer_norm
                init_method_std=init_method_std,
<<<<<<< HEAD
                megatron_amp_O2=megatron_amp_O2,
=======
>>>>>>> 1fede572
                hidden_dropout=hidden_dropout,
                attention_dropout=attention_dropout,
                precision=precision,
                fp32_residual_connection=fp32_residual_connection,
                activations_checkpoint_method=activations_checkpoint_method,
                activations_checkpoint_num_layers=activations_checkpoint_num_layers,
                activations_checkpoint_granularity=activations_checkpoint_granularity,
                layernorm_epsilon=layernorm_epsilon,
                bias_activation_fusion=bias_gelu_fusion,
                bias_dropout_add_fusion=bias_dropout_add_fusion,
                masked_softmax_fusion=masked_softmax_fusion,
                persist_layer_norm=persist_layer_norm,
                openai_gelu=openai_gelu,
                onnx_safe=onnx_safe,
                hidden_steps=hidden_steps,
                activation=activation,
                bias=bias,
                normalization=normalization,
                transformer_block_type=transformer_block_type,
                headscale=headscale,
                parent_model_type=ModelType.encoder_and_decoder,
                layer_type=enc_layer_types,
                chunk_size=chunk_size,
                layer_number_offset=0,
                normalize_attention_scores=normalize_attention_scores,
                turn_off_rop=megatron_lm_compatible,
                version=version,
            )
            self._encoder_key = "encoder"

        if add_decoder:
            pre_decoder_num_layers = min(dec_cross_attention)
            pre_decoder_layer_types = []
            for i in range(pre_decoder_num_layers):
                pre_decoder_layer_types.append(LayerType.encoder)
            pre_decoder_layer_types.append(LayerType.decoder_pre_mlp)

            post_decoder_num_layers = dec_num_layers - pre_decoder_num_layers
            post_decoder_layer_types = []
            # the first layer in post decoder has to be chunked cross attention without self attention
            assert pre_decoder_num_layers in dec_cross_attention
            for i in range(post_decoder_num_layers):
                if i == 0:
                    post_decoder_layer_types.append(LayerType.retrieval_decoder_after_self_attn)
                elif i + pre_decoder_num_layers in dec_cross_attention:
                    post_decoder_layer_types.append(LayerType.retrieval_decoder)
                else:
                    post_decoder_layer_types.append(LayerType.encoder)

            # it is used to process the inputs for encoder to use as context (H in the paper)
            self.pre_decoder = get_decoder_model(
                config=config,
                arch="retro",
                hidden_size=hidden_size,
                ffn_hidden_size=ffn_hidden_size,
                num_layers=pre_decoder_num_layers + 1,
                num_attention_heads=num_attention_heads,
                apply_query_key_layer_scaling=apply_query_key_layer_scaling,
                kv_channels=kv_channels,
                init_method=pre_decoder_init,
                scaled_init_method=pre_decoder_scaled_init,
                pre_process=pre_process,
                post_process=False,  # no need for post process
                init_method_std=init_method_std,
<<<<<<< HEAD
                megatron_amp_O2=megatron_amp_O2,
=======
>>>>>>> 1fede572
                hidden_dropout=hidden_dropout,
                attention_dropout=attention_dropout,
                precision=precision,
                fp32_residual_connection=fp32_residual_connection,
                activations_checkpoint_method=activations_checkpoint_method,
                activations_checkpoint_num_layers=activations_checkpoint_num_layers,
                activations_checkpoint_granularity=activations_checkpoint_granularity,
                layernorm_epsilon=layernorm_epsilon,
                bias_activation_fusion=bias_gelu_fusion,
                bias_dropout_add_fusion=bias_dropout_add_fusion,
                masked_softmax_fusion=masked_softmax_fusion,
                persist_layer_norm=persist_layer_norm,
                openai_gelu=openai_gelu,
                onnx_safe=onnx_safe,
                hidden_steps=hidden_steps,
                activation=activation,
                bias=bias,
                normalization=normalization,
                transformer_block_type=transformer_block_type,
                headscale=headscale,
                parent_model_type=ModelType.encoder_and_decoder,
                layer_type=pre_decoder_layer_types,
                chunk_size=chunk_size,
                layer_number_offset=0,
                normalize_attention_scores=normalize_attention_scores,
                turn_off_rop=megatron_lm_compatible,
                version=version,
            )

            # it is where the chunked cross attention happens
            self.post_decoder = get_decoder_model(
                config=config,
                arch="retro",
                hidden_size=hidden_size,
                ffn_hidden_size=ffn_hidden_size,
                num_layers=post_decoder_num_layers,
                num_attention_heads=num_attention_heads,
                apply_query_key_layer_scaling=apply_query_key_layer_scaling,
                kv_channels=kv_channels,
                init_method=post_decoder_init,
                scaled_init_method=post_decoder_scaled_init,
                pre_process=False,  # directly take the pre_decoder output, skip preprocess
                post_process=post_process,
                init_method_std=init_method_std,
<<<<<<< HEAD
                megatron_amp_O2=megatron_amp_O2,
=======
>>>>>>> 1fede572
                hidden_dropout=hidden_dropout,
                attention_dropout=attention_dropout,
                precision=precision,
                fp32_residual_connection=fp32_residual_connection,
                activations_checkpoint_method=activations_checkpoint_method,
                activations_checkpoint_num_layers=activations_checkpoint_num_layers,
                activations_checkpoint_granularity=activations_checkpoint_granularity,
                layernorm_epsilon=layernorm_epsilon,
                bias_activation_fusion=bias_gelu_fusion,
                bias_dropout_add_fusion=bias_dropout_add_fusion,
                masked_softmax_fusion=masked_softmax_fusion,
                persist_layer_norm=persist_layer_norm,
                openai_gelu=openai_gelu,
                onnx_safe=onnx_safe,
                hidden_steps=hidden_steps,
                activation=activation,
                bias=bias,
                normalization=normalization,
                headscale=headscale,
                transformer_block_type=transformer_block_type,
                parent_model_type=ModelType.encoder_and_decoder,
                layer_type=post_decoder_layer_types,
                chunk_size=chunk_size,
                layer_number_offset=pre_decoder_num_layers + 1,
                normalize_attention_scores=normalize_attention_scores,
                turn_off_rop=megatron_lm_compatible,
                version=version,
            )
            self._pre_decoder_key = "pre_decoder"
            self._post_decoder_key = "post_decoder"

        self.initialize_word_embeddings(
            init_method=init_method_normal(init_method_std), vocab_size=vocab_size, hidden_size=hidden_size
        )

        if add_decoder and post_process:
            self.tokens_head = MuReadout(self.word_embeddings_weight().size(0), parallel_output)
            self._tokens_head_key = 'tokens_head'

    def set_input_tensor(self, input_tensor):
        """Set input tensor to be used instead of forward()'s input.

        When doing pipeline parallelism the input from the previous
        stage comes from communication, not from the input, so the
        model's forward_step_func won't have it. This function is thus
        used by internal code to bypass the input provided by the
        forward_step_func"""
        self.input_tensor = input_tensor

    def forward(
        self,
        input_ids,
        input_attn_mask,
        retrieved_ids,
        retrieved_attn_mask,
        token_type_ids=None,
        labels=None,
        input_emb=None,
        set_inference_key_value_memory=False,
        inference_max_sequence_len=None,
        neighbors=None,
        position_ids=None,
    ):
        """
        Return value is per token / per dimension (i.e., non collapsed loss value)
        """
        eod_positions = None
        retrieved_emb = None
        if input_ids is not None and self.eod_id is not None and not self.megatron_lm_compatible:
            # do not reset attention for megatron lm compatible model
            eod_positions = torch.where(input_ids == self.eod_id)

        if input_emb is None:
            if self.pre_process and self.add_encoder:
                # encoder embeddings
                if self.add_abs_position_embedding:
                    input_position_ids = position_ids
                else:
                    input_position_ids = None
                input_emb = self.encoder_embedding(input_ids, input_position_ids, token_type_ids=token_type_ids)
            else:
                input_emb = None

        if retrieved_ids is not None:
            if self.add_abs_position_embedding:
                seq_length = retrieved_ids.size(-1)
                retrieved_position_ids = torch.arange(seq_length, dtype=torch.long, device=retrieved_ids.device)
                retrieved_position_ids = retrieved_position_ids.unsqueeze(0).expand_as(retrieved_ids).clone()
            else:
                retrieved_position_ids = None
            retrieved_emb = self.encoder_embedding(retrieved_ids, retrieved_position_ids)

        if self.add_decoder:
            hidden = self.pre_decoder(
                input_emb,
                input_attn_mask,
                eod_positions=eod_positions,
                set_inference_key_value_memory=set_inference_key_value_memory,
                inference_max_sequence_len=inference_max_sequence_len,
            )
            # hidden is a tuple, (layernorm_input, layernorm_output)
            self.post_decoder.set_input_tensor(hidden)
            encoder_output = hidden[1].transpose(0, 1).contiguous()

        if self.add_encoder:
            if retrieved_emb is not None and neighbors is None:
                neighbors = retrieved_emb.shape[2]
            retrieved_emb = self.encoder(
                retrieved_emb,
                retrieved_attn_mask,
                context_attn_mask=input_attn_mask,
                encoder_output=encoder_output,
                set_inference_key_value_memory=set_inference_key_value_memory,
                inference_max_sequence_len=inference_max_sequence_len,
                neighbors=neighbors,
            )

        if self.add_decoder:
            dec_output = self.post_decoder(
                hidden,
                input_attn_mask,
                retrieved_attn_mask=retrieved_attn_mask,
                retrieved_emb=retrieved_emb,
                eod_positions=eod_positions,
                set_inference_key_value_memory=set_inference_key_value_memory,
                inference_max_sequence_len=inference_max_sequence_len,
            )
            # only transpose it for post_ln
            token_logits = self.tokens_head(dec_output, self.word_embeddings_weight())

            if labels is not None:
                # [b, s] -> [s, b]
                labels = labels.transpose(0, 1).contiguous()

                # tensor_parallel.vocab_parallel_cross_entropy performs log_softmax and return log p(x_i|z) per token i
                if self.fp16_cross_entropy:
                    assert token_logits.dtype == torch.half
                    tokens_loss = tensor_parallel.vocab_parallel_cross_entropy(token_logits, labels)
                else:
                    tokens_loss = tensor_parallel.vocab_parallel_cross_entropy(token_logits.float(), labels)
                # [s, b] -> [b, s]
                tokens_loss = tokens_loss.transpose(0, 1).contiguous()
                return tokens_loss
            else:
                # [s, b, h] -> [b, s, h]
                token_logits = token_logits.transpose(0, 1).contiguous()
                return token_logits

    def state_dict_for_save_checkpoint(self, destination=None, prefix='', keep_vars=False):
        """For easy load when model is combined with other heads,
        add an extra key."""

        state_dict_ = {}

        state_dict_[self._encoder_embedding_key] = self.encoder_embedding.state_dict_for_save_checkpoint(
            destination, prefix, keep_vars
        )
        state_dict_[self._encoder_key] = self.encoder.state_dict_for_save_checkpoint(destination, prefix, keep_vars)
        state_dict_[self._pre_decoder_key] = self.pre_decoder.state_dict_for_save_checkpoint(
            destination, prefix, keep_vars
        )
        state_dict_[self._post_decoder_key] = self.post_decoder.state_dict_for_save_checkpoint(
            destination, prefix, keep_vars
        )
        state_dict_[self._tokens_head_key] = self.tokens_head.state_dict_for_save_checkpoint(
            destination, prefix, keep_vars
        )
        return state_dict_

    def load_state_dict(self, state_dict, strict=True):
        """Customized load."""

        self.encoder_embedding.encoder_embeddingload_state_dict(state_dict[self._encoder_embedding_key], strict=strict)
        self.encoder.load_state_dict(state_dict[self._encoder_key], strict=strict)
        self.pre_decoder.load_state_dict(state_dict[self._pre_decoder_key], strict=strict)
        self.post_decoder.load_state_dict(state_dict[self._post_decoder_key], strict=strict)
        self.tokens_head.load_state_dict(state_dict[self._tokens_head_key], strict=strict)<|MERGE_RESOLUTION|>--- conflicted
+++ resolved
@@ -125,11 +125,6 @@
         self.num_chunked_cross_attention = len(dec_cross_attention)
         self.megatron_lm_compatible = megatron_lm_compatible
 
-<<<<<<< HEAD
-        self.dtype = utils_funcs.torch_dtype_from_precision(precision, megatron_amp_O2)
-
-=======
->>>>>>> 1fede572
         if kv_channels is None:
             assert (
                 hidden_size % num_attention_heads == 0
@@ -181,10 +176,6 @@
                 if megatron_lm_compatible
                 else post_process,  # megatron lm model has no final layer_norm
                 init_method_std=init_method_std,
-<<<<<<< HEAD
-                megatron_amp_O2=megatron_amp_O2,
-=======
->>>>>>> 1fede572
                 hidden_dropout=hidden_dropout,
                 attention_dropout=attention_dropout,
                 precision=precision,
@@ -249,10 +240,6 @@
                 pre_process=pre_process,
                 post_process=False,  # no need for post process
                 init_method_std=init_method_std,
-<<<<<<< HEAD
-                megatron_amp_O2=megatron_amp_O2,
-=======
->>>>>>> 1fede572
                 hidden_dropout=hidden_dropout,
                 attention_dropout=attention_dropout,
                 precision=precision,
@@ -297,10 +284,6 @@
                 pre_process=False,  # directly take the pre_decoder output, skip preprocess
                 post_process=post_process,
                 init_method_std=init_method_std,
-<<<<<<< HEAD
-                megatron_amp_O2=megatron_amp_O2,
-=======
->>>>>>> 1fede572
                 hidden_dropout=hidden_dropout,
                 attention_dropout=attention_dropout,
                 precision=precision,
