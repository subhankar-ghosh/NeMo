# Copyright (c) 2020, NVIDIA CORPORATION.  All rights reserved.
#
# Licensed under the Apache License, Version 2.0 (the "License");
# you may not use this file except in compliance with the License.
# You may obtain a copy of the License at
#
#     http://www.apache.org/licenses/LICENSE-2.0
#
# Unless required by applicable law or agreed to in writing, software
# distributed under the License is distributed on an "AS IS" BASIS,
# WITHOUT WARRANTIES OR CONDITIONS OF ANY KIND, either express or implied.
# See the License for the specific language governing permissions and
# limitations under the License.

from collections import OrderedDict
from typing import Optional

from transformers import AutoTokenizer as AUTOTOKENIZER

from nemo.collections.common.tokenizers.tokenizer_spec import TokenizerSpec
from nemo.utils import logging

__all__ = [
    'AutoTokenizer',
]


class AutoTokenizer(TokenizerSpec):
    """
    Wrapper of HuggingFace AutoTokenizer https://huggingface.co/transformers/model_doc/auto.html#autotokenizer.

    """

    def __init__(
        self,
        pretrained_model_name: str,
        vocab_file: Optional[str] = None,
        merges_file: Optional[str] = None,
        mask_token: Optional[str] = None,
        bos_token: Optional[str] = None,
        eos_token: Optional[str] = None,
        pad_token: Optional[str] = None,
        sep_token: Optional[str] = None,
        cls_token: Optional[str] = None,
        unk_token: Optional[str] = None,
        use_fast: Optional[bool] = False,
        trust_remote_code: Optional[bool] = False,
    ):
        """
        Args:
            pretrained_model_name: corresponds to HuggingFace-AutoTokenizer's 'pretrained_model_name_or_path' input argument.
                For more details please refer to https://huggingface.co/transformers/_modules/transformers/tokenization_auto.html#AutoTokenizer.from_pretrained.
                The list of all supported models can be found here: ALL_PRETRAINED_CONFIG_ARCHIVE_MAP
            vocab_file: path to file with vocabulary which consists
                of characters separated by newlines.
            mask_token: mask token
            bos_token: the beginning of sequence token
            eos_token: the end of sequence token. Usually equal to sep_token
            pad_token: token to use for padding
            sep_token: token used for separating sequences
            cls_token: class token. Usually equal to bos_token
            unk_token: token to use for unknown tokens
            use_fast: whether to use fast HuggingFace tokenizer
        """
        try:
            # this logic deals with different huggingface tokenizers having different positional args
            if vocab_file is None:
<<<<<<< HEAD
                self.tokenizer = AUTOTOKENIZER.from_pretrained(#pretrained_model_name_or_path="EleutherAI/gpt-neox-20b"
=======
                self.tokenizer = AUTOTOKENIZER.from_pretrained(  # pretrained_model_name_or_path="EleutherAI/gpt-neox-20b"
>>>>>>> 25bc3eaf
                    pretrained_model_name_or_path=pretrained_model_name,
                    # use_fast=use_fast,
                    # trust_remote_code=trust_remote_code,
                )
            elif merges_file is None:
                self.tokenizer = AUTOTOKENIZER.from_pretrained(
                    pretrained_model_name_or_path=pretrained_model_name,
                    vocab_file=vocab_file,
                    use_fast=use_fast,
                    trust_remote_code=trust_remote_code,
                )
            else:
                self.tokenizer = AUTOTOKENIZER.from_pretrained(
                    pretrained_model_name_or_path=pretrained_model_name,
                    vocab_file=vocab_file,
                    merges_file=merges_file,
                    use_fast=use_fast,
                    trust_remote_code=trust_remote_code,
                )
        except Exception as e:
            raise ValueError(
                f'Unable to instantiate HuggingFace AUTOTOKENIZER for {pretrained_model_name}. Exception: {e}'
            )

        self.original_vocab_size = len(self.tokenizer)
        special_tokens_dict = {}

        # # setting special tokens, by default the default model's special tokens will be preserved
        # # unless passes new values to the special tokens
        if unk_token is not None:
            special_tokens_dict["unk_token"] = unk_token
        if mask_token is not None:
            special_tokens_dict["mask_token"] = mask_token
        if pad_token is not None:
            special_tokens_dict["pad_token"] = pad_token

        # if the model does not have eos_token but has sep_token,
        # set eos_token = sep_token, and vice versa
        if sep_token is not None:
            special_tokens_dict["sep_token"] = sep_token
        elif self.tokenizer.sep_token is None and self.tokenizer.eos_token:
            special_tokens_dict["sep_token"] = self.tokenizer.eos_token
        if eos_token is not None:
            special_tokens_dict["eos_token"] = eos_token
        elif self.tokenizer.eos_token is None and self.tokenizer.sep_token:
            special_tokens_dict["eos_token"] = self.tokenizer.sep_token

        # if the model does not have bos_token but has cls_token,
        # set bos_token = cls_token, and vice versa
        if bos_token is not None:
            special_tokens_dict["bos_token"] = bos_token
        elif self.tokenizer.bos_token is None and self.tokenizer.cls_token:
            special_tokens_dict["bos_token"] = self.tokenizer.cls_token
        if cls_token is not None:
            special_tokens_dict["cls_token"] = cls_token
        elif self.tokenizer.cls_token is None and self.tokenizer.bos_token:
            special_tokens_dict["cls_token"] = self.tokenizer.bos_token

        new_tokens_in_vocab = []
        for token in [mask_token, bos_token, eos_token, pad_token, sep_token, cls_token, unk_token]:
            if token is not None and token not in self.tokenizer.get_vocab():
                new_tokens_in_vocab.append(token)

        if len(new_tokens_in_vocab) > 0:
            """
            Special tokens that were not previously included in the tokenizer's vocabulary file will be added to
            the vocabulary and, as a result, the model should be resized, for example:

            # define your model
            pretrained_model_name = 'roberta-base'
            model = nemo_nlp.modules.get_lm_model(pretrained_model_name=pretrained_model_name)

            # define pretrained tokenizer
            tokenizer_default = nemo_nlp.modules.get_tokenizer(tokenizer_name=pretrained_model_name)

            special_tokens = {'bos_token': '<BOS>',
                              'cls_token': '<CSL>',
                              'additional_special_tokens': ['<MY_NER_TOKEN>', '<ANOTHER_TOKEN>']}
            tokenizer_default.add_special_tokens(special_tokens_dict=special_tokens)

            # resize your model so that the embeddings for newly added tokens are updated during training/finetuning
            model.resize_token_embeddings(tokenizer_default.vocab_size)

            See NLP_Tokenizers.ipynb for more details.
            """
            logging.warning(
                f'{new_tokens_in_vocab} \n will be added to the vocabulary.\n'
                f'Please resize your model accordingly, '
                f'see NLP_Tokenizers.ipynb for more details.'
            )
        self.add_special_tokens(special_tokens_dict)
        self.space_sensitive = self.text_to_tokens('x y') != self.text_to_tokens('x') + self.text_to_tokens('y')

    @property
    def vocab_size(self):
        return len(self.tokenizer)

    def add_special_tokens(self, special_tokens_dict: dict) -> int:
        """
        Adds a dictionary of special tokens (eos, pad, cls...). If special tokens are NOT in the vocabulary, they are added
        to it (indexed starting from the last index of the current vocabulary).

        Args:
            special_tokens_dict: dict of string. Keys should be in the list of predefined special attributes:
                [``bos_token``, ``eos_token``, ``unk_token``, ``sep_token``, ``pad_token``, ``cls_token``, ``mask_token``,
                ``additional_special_tokens``].
                Tokens are only added if they are not already in the vocabulary.

        Returns:
            Number of tokens added to the vocabulary.
        """
        num_tokens_added = self.tokenizer.add_special_tokens(special_tokens_dict)

        if num_tokens_added > 0:
            logging.info(f'{num_tokens_added} special tokens added, resize your model accordingly.')
        for k in self.tokenizer.SPECIAL_TOKENS_ATTRIBUTES:
            setattr(self, k, getattr(self.tokenizer, k, None))
        return num_tokens_added

    @property
    def additional_special_tokens_ids(self):
        """Returns a list of the additional special tokens (excluding bos, eos, pad, unk). Used to return sentinel tokens for e.g. T5."""
        return [self.token_to_id(token) for token in self.additional_special_tokens]

    def text_to_tokens(self, text):
        tokens = self.tokenizer.tokenize(text)
        return tokens

    def tokens_to_text(self, tokens):
        text = self.tokenizer.convert_tokens_to_string(tokens)
        return text

    def token_to_id(self, token):
        return self.tokens_to_ids([token])[0]

    def tokens_to_ids(self, tokens):
        ids = self.tokenizer.convert_tokens_to_ids(tokens)
        return ids

    def ids_to_tokens(self, ids):
        tokens = self.tokenizer.convert_ids_to_tokens(ids)
        return tokens

    def text_to_ids(self, text):
        tokens = self.text_to_tokens(text)
        ids = self.tokens_to_ids(tokens)
        return ids

    def ids_to_text(self, ids):
        tokens = self.ids_to_tokens(ids)
        tokens_clean = [t for t in tokens if t not in self.tokenizer.all_special_tokens]
        text = self.tokens_to_text(tokens_clean)
        return text

    @property
    def vocab(self):
        id2vocab = {v: k for k, v in self.tokenizer.vocab.items()}
        return [id2vocab[i] for i in range(len(id2vocab))]

    @property
    def pad_id(self):
        if getattr(self, 'pad_token') is None:
            return None
        return self.tokens_to_ids([getattr(self, 'pad_token')])[0]

    @property
    def bos_id(self):
        if getattr(self, 'bos_token') is None:
            return None
        return self.tokens_to_ids([getattr(self, 'bos_token')])[0]

    @property
    def eos_id(self):
        if getattr(self, 'eos_token') is None:
            return None
        return self.tokens_to_ids([getattr(self, 'eos_token')])[0]

    @property
    def eod(self):
        """Returns EOS token id. Exact copy of the eos_id function. Required for megatron-core."""
        return self.tokens_to_ids([getattr(self, 'eos_token')])[0]

    @property
    def sep_id(self):
        if getattr(self, 'sep_token') is None:
            return None
        return self.tokens_to_ids([getattr(self, 'sep_token')])[0]

    @property
    def cls_id(self):
        if getattr(self, 'cls_token') is None:
            return None
        return self.tokens_to_ids([getattr(self, 'cls_token')])[0]

    @property
    def unk_id(self):
        if getattr(self, 'unk_token') is None:
            return None
        return self.tokens_to_ids([getattr(self, 'unk_token')])[0]

    @property
    def mask_id(self):
        if getattr(self, 'mask_token') is None:
            return None
        return self.tokens_to_ids([getattr(self, 'mask_token')])[0]

    @property
    def name(self):
        return type(self.tokenizer).__name__

    def save_vocabulary(self, save_directory: str, filename_prefix: str = None):
        """Saves tokenizer's vocabulary and other artifacts to the specified directory"""
        return self.tokenizer.save_vocabulary(save_directory=save_directory, filename_prefix=filename_prefix)<|MERGE_RESOLUTION|>--- conflicted
+++ resolved
@@ -65,11 +65,7 @@
         try:
             # this logic deals with different huggingface tokenizers having different positional args
             if vocab_file is None:
-<<<<<<< HEAD
-                self.tokenizer = AUTOTOKENIZER.from_pretrained(#pretrained_model_name_or_path="EleutherAI/gpt-neox-20b"
-=======
                 self.tokenizer = AUTOTOKENIZER.from_pretrained(  # pretrained_model_name_or_path="EleutherAI/gpt-neox-20b"
->>>>>>> 25bc3eaf
                     pretrained_model_name_or_path=pretrained_model_name,
                     # use_fast=use_fast,
                     # trust_remote_code=trust_remote_code,
