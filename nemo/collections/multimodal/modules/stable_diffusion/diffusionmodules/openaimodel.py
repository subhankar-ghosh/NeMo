# Copyright (c) 2023, NVIDIA CORPORATION.  All rights reserved.
#
# Licensed under the Apache License, Version 2.0 (the "License");
# you may not use this file except in compliance with the License.
# You may obtain a copy of the License at
#
#     http://www.apache.org/licenses/LICENSE-2.0
#
# Unless required by applicable law or agreed to in writing, software
# distributed under the License is distributed on an "AS IS" BASIS,
# WITHOUT WARRANTIES OR CONDITIONS OF ANY KIND, either express or implied.
# See the License for the specific language governing permissions and
# limitations under the License.
import math
import os
from abc import abstractmethod
from functools import partial
from typing import Iterable

import numpy as np
import torch
import torch as th
import torch.nn as nn
import torch.nn.functional as F
from nemo.utils import logging

from nemo.collections.multimodal.modules.stable_diffusion.attention import SpatialTransformer
from nemo.collections.multimodal.modules.stable_diffusion.diffusionmodules.util import (
    avg_pool_nd,
    checkpoint,
    conv_nd,
    default,
    exists,
    linear,
    normalization,
    timestep_embedding,
    zero_module,
)

# FP8 related import
import transformer_engine
from contextlib import nullcontext

def convert_module_to_dtype(module, dtype):
    # Convert module parameters to dtype
    if isinstance(module, (torch.nn.Conv1d, torch.nn.Conv2d, torch.nn.Linear)):
        module.weight.data = module.weight.data.to(dtype)
        if module.bias is not None:
            module.bias.data = module.bias.data.to(dtype)


def convert_module_to_fp16(module):
    convert_module_to_dtype(module, torch.float16)


def convert_module_to_fp32(module):
    convert_module_to_dtype(module, torch.float32)


def convert_module_to_fp8(model):
    def _set_module(model, submodule_key, module):
        tokens = submodule_key.split('.')
        sub_tokens = tokens[:-1]
        cur_mod = model
        for s in sub_tokens:
            cur_mod = getattr(cur_mod, s)
        setattr(cur_mod, tokens[-1], module)
    import copy
    from transformer_engine.pytorch.module import Linear as te_Linear

    for n, v in model.named_modules():
        if isinstance(v, torch.nn.Linear):
            # if n in ['class_embed', 'bbox_embed.layers.0', 'bbox_embed.layers.1', 'bbox_embed.layers.2']: continue
            print(f'[INFO] Replace Linear: {n}, weight: {v.weight.shape}', flush=True)
            if v.bias is None:
                is_bias = False
            else:
                is_bias = True
            newlinear = te_Linear(v.in_features, v.out_features, bias=is_bias)
            newlinear.weight = copy.deepcopy(v.weight)
            if v.bias is not None: newlinear.bias = copy.deepcopy(v.bias)
            _set_module(model, n, newlinear)


## go
class AttentionPool2d(nn.Module):
    """
    Adapted from CLIP: https://github.com/openai/CLIP/blob/main/clip/model.py
    """

    def __init__(
        self, spacial_dim: int, embed_dim: int, num_heads_channels: int, output_dim: int = None,
    ):
        super().__init__()
        self.positional_embedding = nn.Parameter(th.randn(embed_dim, spacial_dim ** 2 + 1) / embed_dim ** 0.5)
        self.qkv_proj = conv_nd(1, embed_dim, 3 * embed_dim, 1)
        self.c_proj = conv_nd(1, embed_dim, output_dim or embed_dim, 1)
        self.num_heads = embed_dim // num_heads_channels
        self.attention = QKVAttention(self.num_heads)

    def forward(self, x):
        b, c, *_spatial = x.shape
        x = x.reshape(b, c, -1)  # NC(HW)
        x = th.cat([x.mean(dim=-1, keepdim=True), x], dim=-1)  # NC(HW+1)
        x = x + self.positional_embedding[None, :, :].to(x.dtype)  # NC(HW+1)
        x = self.qkv_proj(x)
        x = self.attention(x)
        x = self.c_proj(x)
        return x[:, :, 0]


class TimestepBlock(nn.Module):
    """
    Any module where forward() takes timestep embeddings as a second argument.
    """

    @abstractmethod
    def forward(self, x, emb):
        """
        Apply the module to `x` given `emb` timestep embeddings.
        """


class TimestepEmbedSequential(nn.Sequential, TimestepBlock):
    """
    A sequential module that passes timestep embeddings to the children that
    support it as an extra input.
    """

    def forward(self, x, emb, context=None):
        for layer in self:
            if isinstance(layer, TimestepBlock):
                x = layer(x, emb)
            elif isinstance(layer, SpatialTransformer):
                x = layer(x, context)
            else:
                x = layer(x)
        return x


class Upsample(nn.Module):
    """
    An upsampling layer with an optional convolution.
    :param channels: channels in the inputs and outputs.
    :param use_conv: a bool determining if a convolution is applied.
    :param dims: determines if the signal is 1D, 2D, or 3D. If 3D, then
                 upsampling occurs in the inner-two dimensions.
    """

    def __init__(self, channels, use_conv, dims=2, out_channels=None, padding=1, third_up=False):
        super().__init__()
        self.channels = channels
        self.out_channels = out_channels or channels
        self.use_conv = use_conv
        self.dims = dims
        self.third_up = third_up
        if use_conv:
            self.conv = conv_nd(dims, self.channels, self.out_channels, 3, padding=padding)

    def forward(self, x):
        assert x.shape[1] == self.channels

        # Cast to float32 to as 'upsample_nearest2d_out_frame' op does not support bfloat16
        # TODO(yuya): Remove this cast once the issue is fixed in PyTorch
        # https://github.com/pytorch/pytorch/issues/86679
        dtype = x.dtype
        if dtype == torch.bfloat16:
            x = x.to(torch.float32)
        if self.dims == 3:
            t_factor = 1 if not self.third_up else 2
            x = F.interpolate(x, (t_factor * x.shape[2], x.shape[3] * 2, x.shape[4] * 2), mode="nearest")
        else:
            x = F.interpolate(x, scale_factor=2, mode="nearest")
        if dtype == torch.bfloat16:
            x = x.to(dtype)

        if self.use_conv:
            x = self.conv(x)
        return x


class TransposedUpsample(nn.Module):
    'Learned 2x upsampling without padding'

    def __init__(self, channels, out_channels=None, ks=5):
        super().__init__()
        self.channels = channels
        self.out_channels = out_channels or channels

        self.up = nn.ConvTranspose2d(self.channels, self.out_channels, kernel_size=ks, stride=2)

    def forward(self, x):
        return self.up(x)


class Downsample(nn.Module):
    """
    A downsampling layer with an optional convolution.
    :param channels: channels in the inputs and outputs.
    :param use_conv: a bool determining if a convolution is applied.
    :param dims: determines if the signal is 1D, 2D, or 3D. If 3D, then
                 downsampling occurs in the inner-two dimensions.
    """

    def __init__(self, channels, use_conv, dims=2, out_channels=None, padding=1, third_down=False):
        super().__init__()
        self.channels = channels
        self.out_channels = out_channels or channels
        self.use_conv = use_conv
        self.dims = dims
        stride = 2 if dims != 3 else ((1, 2, 2) if not third_down else (2, 2, 2))
        if use_conv:
            self.op = conv_nd(dims, self.channels, self.out_channels, 3, stride=stride, padding=padding)
        else:
            assert self.channels == self.out_channels
            self.op = avg_pool_nd(dims, kernel_size=stride, stride=stride)

    def forward(self, x):
        assert x.shape[1] == self.channels
        return self.op(x)


class ResBlock(TimestepBlock):
    """
    A residual block that can optionally change the number of channels.
    :param channels: the number of input channels.
    :param emb_channels: the number of timestep embedding channels.
    :param dropout: the rate of dropout.
    :param out_channels: if specified, the number of out channels.
    :param use_conv: if True and out_channels is specified, use a spatial
        convolution instead of a smaller 1x1 convolution to change the
        channels in the skip connection.
    :param dims: determines if the signal is 1D, 2D, or 3D.
    :param use_checkpoint: if True, use gradient checkpointing on this module.
    :param up: if True, use this block for upsampling.
    :param down: if True, use this block for downsampling.
    """

    def __init__(
        self,
        channels,
        emb_channels,
        dropout,
        out_channels=None,
        use_conv=False,
        use_scale_shift_norm=False,
        dims=2,
        use_checkpoint=False,
        up=False,
        down=False,
        kernel_size=3,
        exchange_temb_dims=False,
        skip_t_emb=False,
        resblock_gn_groups=32,
    ):
        super().__init__()
        self.channels = channels
        self.emb_channels = emb_channels
        self.dropout = dropout
        self.out_channels = out_channels or channels
        self.use_conv = use_conv
        self.use_checkpoint = use_checkpoint
        self.use_scale_shift_norm = use_scale_shift_norm
        self.exchange_temb_dims = exchange_temb_dims

        if isinstance(kernel_size, Iterable):
            padding = [k // 2 for k in kernel_size]
        else:
            padding = kernel_size // 2

        self.in_layers = nn.Sequential(
            normalization(channels, act="silu", gn_groups=resblock_gn_groups),
            conv_nd(dims, channels, self.out_channels, 3, padding=1),
        )

        self.updown = up or down

        if up:
            self.h_upd = Upsample(channels, False, dims)
            self.x_upd = Upsample(channels, False, dims)
        elif down:
            self.h_upd = Downsample(channels, False, dims)
            self.x_upd = Downsample(channels, False, dims)
        else:
            self.h_upd = self.x_upd = nn.Identity()

        self.skip_t_emb = skip_t_emb
        self.emb_out_channels = 2 * self.out_channels if use_scale_shift_norm else self.out_channels
        if self.skip_t_emb:
            logging.info(f"Skipping timestep embedding in {self.__class__.__name__}")
            assert not self.use_scale_shift_norm
            self.emb_layers = None
            self.exchange_temb_dims = False
        else:
            self.emb_layers = nn.Sequential(nn.SiLU(), linear(emb_channels, self.emb_out_channels),)
        self.out_layers = nn.Sequential(
            normalization(self.out_channels, act="silu", gn_groups=resblock_gn_groups),
            nn.Dropout(p=dropout),
            zero_module(conv_nd(dims, self.out_channels, self.out_channels, kernel_size, padding=padding)),
        )

        if self.out_channels == channels:
            self.skip_connection = nn.Identity()
        elif use_conv:
            self.skip_connection = conv_nd(dims, channels, self.out_channels, kernel_size, padding=padding)
        else:
            self.skip_connection = conv_nd(dims, channels, self.out_channels, 1)

    def forward(self, x, emb):
        """
        Apply the block to a Tensor, conditioned on a timestep embedding.
        :param x: an [N x C x ...] Tensor of features.
        :param emb: an [N x emb_channels] Tensor of timestep embeddings.
        :return: an [N x C x ...] Tensor of outputs.
        """
        if self.use_checkpoint:
            return checkpoint(self._forward, (x, emb), self.parameters(), self.use_checkpoint)
        else:
            return self._forward(x, emb)

    def _forward(self, x, emb):
        if self.updown:
            in_rest, in_conv = self.in_layers[:-1], self.in_layers[-1]
            h = in_rest(x)
            h = self.h_upd(h)
            x = self.x_upd(x)
            h = in_conv(h)
        else:
            h = self.in_layers(x)

        if self.skip_t_emb:
            emb_out = th.zeros_like(h)
        else:
            emb_out = self.emb_layers(emb).type(h.dtype)
        while len(emb_out.shape) < len(h.shape):
            emb_out = emb_out[..., None]
        if self.use_scale_shift_norm:
            out_norm, out_rest = self.out_layers[0], self.out_layers[1:]
            scale, shift = th.chunk(emb_out, 2, dim=1)
            h = out_norm(h) * (1 + scale) + shift
            h = out_rest(h)
        else:
            if self.exchange_temb_dims:
                emb_out = rearrange(emb_out, "b t c ... -> b c t ...")
            h = h + emb_out
            h = self.out_layers(h)
        return self.skip_connection(x) + h


class AttentionBlock(nn.Module):
    """
    An attention block that allows spatial positions to attend to each other.
    Originally ported from here, but adapted to the N-d case.
    https://github.com/hojonathanho/diffusion/blob/1e0dceb3b3495bbe19116a5e1b3596cd0706c543/diffusion_tf/models/unet.py#L66.
    """

    def __init__(
        self, channels, num_heads=1, num_head_channels=-1, use_checkpoint=False, use_new_attention_order=False,
    ):
        super().__init__()
        self.channels = channels
        if num_head_channels == -1:
            self.num_heads = num_heads
        else:
            assert (
                channels % num_head_channels == 0
            ), f"q,k,v channels {channels} is not divisible by num_head_channels {num_head_channels}"
            self.num_heads = channels // num_head_channels
        self.use_checkpoint = use_checkpoint
        self.norm = normalization(channels)
        self.qkv = conv_nd(1, channels, channels * 3, 1)
        if use_new_attention_order:
            # split qkv before split heads
            self.attention = QKVAttention(self.num_heads)
        else:
            # split heads before split qkv
            self.attention = QKVAttentionLegacy(self.num_heads)

        self.proj_out = zero_module(conv_nd(1, channels, channels, 1))

    def forward(self, x, **kwargs):
        return checkpoint(
            self._forward, (x,), self.parameters(), True
        )
    def _forward(self, x):
        b, c, *spatial = x.shape
        x = x.reshape(b, c, -1)
        qkv = self.qkv(self.norm(x))
        h = self.attention(qkv)
        h = self.proj_out(h)
        return (x + h).reshape(b, c, *spatial)


def count_flops_attn(model, _x, y):
    """
    A counter for the `thop` package to count the operations in an
    attention operation.
    Meant to be used like:
        macs, params = thop.profile(
            model,
            inputs=(inputs, timestamps),
            custom_ops={QKVAttention: QKVAttention.count_flops},
        )
    """
    b, c, *spatial = y[0].shape
    num_spatial = int(np.prod(spatial))
    # We perform two matmuls with the same number of ops.
    # The first computes the weight matrix, the second computes
    # the combination of the value vectors.
    matmul_ops = 2 * b * (num_spatial ** 2) * c
    model.total_ops += th.DoubleTensor([matmul_ops])


class QKVAttentionLegacy(nn.Module):
    """
    A module which performs QKV attention. Matches legacy QKVAttention + input/ouput heads shaping
    """

    def __init__(self, n_heads):
        super().__init__()
        self.n_heads = n_heads

    def forward(self, qkv):
        """
        Apply QKV attention.
        :param qkv: an [N x (H * 3 * C) x T] tensor of Qs, Ks, and Vs.
        :return: an [N x (H * C) x T] tensor after attention.
        """
        bs, width, length = qkv.shape
        assert width % (3 * self.n_heads) == 0
        ch = width // (3 * self.n_heads)
        q, k, v = qkv.reshape(bs * self.n_heads, ch * 3, length).split(ch, dim=1)
        scale = 1 / math.sqrt(math.sqrt(ch))
        weight = th.einsum("bct,bcs->bts", q * scale, k * scale)  # More stable with f16 than dividing afterwards
        weight = th.softmax(weight.float(), dim=-1).type(weight.dtype)
        a = th.einsum("bts,bcs->bct", weight, v)
        return a.reshape(bs, -1, length)

    @staticmethod
    def count_flops(model, _x, y):
        return count_flops_attn(model, _x, y)


class QKVAttention(nn.Module):
    """
    A module which performs QKV attention and splits in a different order.
    """

    def __init__(self, n_heads):
        super().__init__()
        self.n_heads = n_heads

    def forward(self, qkv):
        """
        Apply QKV attention.
        :param qkv: an [N x (3 * H * C) x T] tensor of Qs, Ks, and Vs.
        :return: an [N x (H * C) x T] tensor after attention.
        """
        bs, width, length = qkv.shape
        assert width % (3 * self.n_heads) == 0
        ch = width // (3 * self.n_heads)
        q, k, v = qkv.chunk(3, dim=1)
        scale = 1 / math.sqrt(math.sqrt(ch))
        weight = th.einsum(
            "bct,bcs->bts",
            (q * scale).view(bs * self.n_heads, ch, length),
            (k * scale).view(bs * self.n_heads, ch, length),
        )  # More stable with f16 than dividing afterwards
        weight = th.softmax(weight.float(), dim=-1).type(weight.dtype)
        a = th.einsum("bts,bcs->bct", weight, v.reshape(bs * self.n_heads, ch, length))
        return a.reshape(bs, -1, length)

    @staticmethod
    def count_flops(model, _x, y):
        return count_flops_attn(model, _x, y)


class Timestep(nn.Module):
    def __init__(self, dim):
        super().__init__()
        self.dim = dim

    def forward(self, t):
        return timestep_embedding(t, self.dim)


class UNetModel(nn.Module):
    """
    The full UNet model with attention and timestep embedding.

    :param in_channels: channels in the input Tensor.
    :param model_channels: base channel count for the model.
    :param out_channels: channels in the output Tensor.
    :param num_res_blocks: number of residual blocks per downsample.
    :param attention_resolutions: a collection of downsample rates at which
        attention will take place. May be a set, list, or tuple.
        For example, if this contains 4, then at 4x downsampling, attention
        will be used.
    :param dropout: the dropout probability.
    :param channel_mult: channel multiplier for each level of the UNet.
    :param conv_resample: if True, use learned convolutions for upsampling and
        downsampling.
    :param dims: determines if the signal is 1D, 2D, or 3D.
    :param num_classes: if specified (as an int), then this model will be
        class-conditional with `num_classes` classes.
    :param use_checkpoint: use gradient checkpointing to reduce memory usage.
    :param num_heads: the number of attention heads in each attention layer.
    :param num_heads_channels: if specified, ignore num_heads and instead use
                               a fixed channel width per attention head.
    :param num_heads_upsample: works with num_heads to set a different number
                               of heads for upsampling. Deprecated.
    :param use_scale_shift_norm: use a FiLM-like conditioning mechanism.
    :param resblock_updown: use residual blocks for up/downsampling.
    :param use_new_attention_order: use a different attention pattern for potentially
                                    increased efficiency.
    """

    def __init__(
        self,
        image_size,
        in_channels,
        model_channels,
        out_channels,
        num_res_blocks,
        attention_resolutions,
        dropout=0,
        channel_mult=(1, 2, 4, 8),
        conv_resample=True,
        dims=2,
        num_classes=None,
        use_checkpoint=False,
        num_heads=-1,
        num_head_channels=-1,
        num_heads_upsample=-1,
        resblock_gn_groups=32,
        use_scale_shift_norm=False,
        resblock_updown=False,
        use_new_attention_order=False,
        use_spatial_transformer=False,  # custom transformer support
        transformer_depth=1,  # custom transformer support
        context_dim=None,  # custom transformer support
        n_embed=None,  # custom support for prediction of discrete ids into codebook of first stage vq model
        legacy=True,
        disable_self_attentions=None,
        num_attention_blocks=None,
        disable_middle_self_attn=False,
        use_linear_in_transformer=False,
        spatial_transformer_attn_type="softmax",
        adm_in_channels=None,
        offload_to_cpu=False,
        transformer_depth_middle=None,
        from_pretrained: str = None,
        from_NeMo=False,
        # It must be specified when from pretrained is not None. It indicates loading unet from NeMo trained ckpt or HF
        use_flash_attention: bool = False,
        enable_amp_o2_fp16: bool = False,
        lora_network_alpha=None,
        use_te_fp8: bool = False,
    ):
        super().__init__()
        from omegaconf.listconfig import ListConfig

        if use_spatial_transformer:
            assert (
                context_dim is not None
            ), 'Fool!! You forgot to include the dimension of your cross-attention conditioning...'

        if context_dim is not None:
            assert (
                use_spatial_transformer
            ), 'Fool!! You forgot to use the spatial transformer for your cross-attention conditioning...'

            if type(context_dim) == ListConfig:
                context_dim = list(context_dim)

        if num_heads_upsample == -1:
            num_heads_upsample = num_heads

        if num_heads == -1:
            assert num_head_channels != -1, 'Either num_heads or num_head_channels has to be set'

        if num_head_channels == -1:
            assert num_heads != -1, 'Either num_heads or num_head_channels has to be set'

        self.image_size = image_size
        self.in_channels = in_channels
        self.model_channels = model_channels
        self.out_channels = out_channels
        if isinstance(transformer_depth, int):
            transformer_depth = len(channel_mult) * [transformer_depth]
        elif isinstance(transformer_depth, ListConfig):
            transformer_depth = list(transformer_depth)
        transformer_depth_middle = default(transformer_depth_middle, transformer_depth[-1])

        if isinstance(num_res_blocks, int):
            self.num_res_blocks = len(channel_mult) * [num_res_blocks]
        else:
            if len(num_res_blocks) != len(channel_mult):
                raise ValueError(
                    "provide num_res_blocks either as an int (globally constant) or "
                    "as a list/tuple (per-level) with the same length as channel_mult"
                )
            self.num_res_blocks = num_res_blocks
        # self.num_res_blocks = num_res_blocks
        if disable_self_attentions is not None:
            # should be a list of booleans, indicating whether to disable self-attention in TransformerBlocks or not
            assert len(disable_self_attentions) == len(channel_mult)
        if num_attention_blocks is not None:
            assert len(num_attention_blocks) == len(self.num_res_blocks)
            assert all(
                map(lambda i: self.num_res_blocks[i] >= num_attention_blocks[i], range(len(num_attention_blocks)),)
            )
            logging.info(
                f"Constructor of UNetModel received num_attention_blocks={num_attention_blocks}. "
                f"This option has LESS priority than attention_resolutions {attention_resolutions}, "
                f"i.e., in cases where num_attention_blocks[i] > 0 but 2**i not in attention_resolutions, "
                f"attention will still not be set."
            )  # todo: convert to warning

        self.attention_resolutions = attention_resolutions
        self.dropout = dropout
        self.channel_mult = channel_mult
        self.conv_resample = conv_resample
        self.num_classes = num_classes
        self.use_checkpoint = use_checkpoint
        self.num_heads = num_heads
        self.num_head_channels = num_head_channels
        self.num_heads_upsample = num_heads_upsample
        self.predict_codebook_ids = n_embed is not None
        time_embed_dim = model_channels * 4
        self.time_embed = nn.Sequential(
            linear(model_channels, time_embed_dim), nn.SiLU(), linear(time_embed_dim, time_embed_dim),
        )

        if self.num_classes is not None:
            if isinstance(self.num_classes, int):
                self.label_emb = nn.Embedding(num_classes, time_embed_dim)
            elif self.num_classes == "continuous":
                logging.info("setting up linear c_adm embedding layer")
                self.label_emb = nn.Linear(1, time_embed_dim)
            elif self.num_classes == "timestep":
                self.label_emb = nn.Sequential(
                    Timestep(model_channels),
                    nn.Sequential(
                        linear(model_channels, time_embed_dim), nn.SiLU(), linear(time_embed_dim, time_embed_dim),
                    ),
                )
            elif self.num_classes == "sequential":
                assert adm_in_channels is not None
                self.label_emb = nn.Sequential(
                    nn.Sequential(
                        linear(adm_in_channels, time_embed_dim), nn.SiLU(), linear(time_embed_dim, time_embed_dim),
                    )
                )
            else:
                raise ValueError()
        self.input_blocks = nn.ModuleList(
            [TimestepEmbedSequential(conv_nd(dims, in_channels, model_channels, 3, padding=1))]
        )
        self._feature_size = model_channels
        input_block_chans = [model_channels]
        ch = model_channels
        ds = 1
        use_te = True if use_te_fp8 else False
        for level, mult in enumerate(channel_mult):
            for nr in range(self.num_res_blocks[level]):
                layers = [
                    ResBlock(
                        ch,
                        time_embed_dim,
                        dropout,
                        out_channels=mult * model_channels,
                        dims=dims,
                        use_checkpoint=use_checkpoint,
                        use_scale_shift_norm=use_scale_shift_norm,
                        resblock_gn_groups=resblock_gn_groups,
                    )
                ]
                ch = mult * model_channels
                if ds in attention_resolutions:
                    if num_head_channels == -1:
                        dim_head = ch // num_heads
                    else:
                        num_heads = ch // num_head_channels
                        dim_head = num_head_channels
                    if legacy:
                        # num_heads = 1
                        dim_head = ch // num_heads if use_spatial_transformer else num_head_channels
<<<<<<< HEAD
                    layers.append(
                        AttentionBlock(
                            ch,
                            use_checkpoint=use_checkpoint,
                            num_heads=num_heads,
                            num_head_channels=dim_head,
                            use_new_attention_order=use_new_attention_order,
                        )
                        if not use_spatial_transformer
                        else SpatialTransformer(
                            ch,
                            num_heads,
                            dim_head,
                            depth=transformer_depth,
                            context_dim=context_dim,
                            use_linear=use_linear_in_transformer,
                            use_checkpoint=use_checkpoint,
                            use_flash_attention=use_flash_attention,
                            use_te=use_te,
                            lora_network_alpha=lora_network_alpha,
=======
                    if exists(disable_self_attentions):
                        disabled_sa = disable_self_attentions[level]
                    else:
                        disabled_sa = False

                    if not exists(num_attention_blocks) or nr < num_attention_blocks[level]:
                        layers.append(
                            AttentionBlock(
                                ch,
                                use_checkpoint=use_checkpoint,
                                num_heads=num_heads,
                                num_head_channels=dim_head,
                                use_new_attention_order=use_new_attention_order,
                            )
                            if not use_spatial_transformer
                            else SpatialTransformer(
                                ch,
                                num_heads,
                                dim_head,
                                depth=transformer_depth[level],
                                context_dim=context_dim,
                                disable_self_attn=disabled_sa,
                                use_linear=use_linear_in_transformer,
                                attn_type=spatial_transformer_attn_type,
                                use_checkpoint=use_checkpoint,
                                use_flash_attention=use_flash_attention,
                                lora_network_alpha=lora_network_alpha,
                            )
>>>>>>> 908b6812
                        )
                self.input_blocks.append(TimestepEmbedSequential(*layers))
                self._feature_size += ch
                input_block_chans.append(ch)
            if level != len(channel_mult) - 1:
                out_ch = ch
                self.input_blocks.append(
                    TimestepEmbedSequential(
                        ResBlock(
                            ch,
                            time_embed_dim,
                            dropout,
                            out_channels=out_ch,
                            dims=dims,
                            use_checkpoint=use_checkpoint,
                            use_scale_shift_norm=use_scale_shift_norm,
                            down=True,
                            resblock_gn_groups=resblock_gn_groups,
                        )
                        if resblock_updown
                        else Downsample(ch, conv_resample, dims=dims, out_channels=out_ch)
                    )
                )
                ch = out_ch
                input_block_chans.append(ch)
                ds *= 2
                self._feature_size += ch

        if num_head_channels == -1:
            dim_head = ch // num_heads
        else:
            num_heads = ch // num_head_channels
            dim_head = num_head_channels
        if legacy:
            # num_heads = 1
            dim_head = ch // num_heads if use_spatial_transformer else num_head_channels
        self.middle_block = TimestepEmbedSequential(
            ResBlock(
                ch,
                time_embed_dim,
                dropout,
                dims=dims,
                use_checkpoint=use_checkpoint,
                use_scale_shift_norm=use_scale_shift_norm,
                resblock_gn_groups=resblock_gn_groups,
            ),
            AttentionBlock(
                ch,
                use_checkpoint=use_checkpoint,
                num_heads=num_heads,
                num_head_channels=dim_head,
                use_new_attention_order=use_new_attention_order,
            )
            if not use_spatial_transformer
            else SpatialTransformer(
                ch,
                num_heads,
                dim_head,
                depth=transformer_depth_middle,
                context_dim=context_dim,
                disable_self_attn=disable_middle_self_attn,
                use_linear=use_linear_in_transformer,
                attn_type=spatial_transformer_attn_type,
                use_checkpoint=use_checkpoint,
                use_flash_attention=use_flash_attention,
                use_te=use_te,
                lora_network_alpha=lora_network_alpha,
            ),
            ResBlock(
                ch,
                time_embed_dim,
                dropout,
                dims=dims,
                use_checkpoint=use_checkpoint,
                use_scale_shift_norm=use_scale_shift_norm,
                resblock_gn_groups=resblock_gn_groups,
            ),
        )
        self._feature_size += ch

        self.output_blocks = nn.ModuleList([])
        for level, mult in list(enumerate(channel_mult))[::-1]:
            for i in range(self.num_res_blocks[level] + 1):
                ich = input_block_chans.pop()
                layers = [
                    ResBlock(
                        ch + ich,
                        time_embed_dim,
                        dropout,
                        out_channels=model_channels * mult,
                        dims=dims,
                        use_checkpoint=use_checkpoint,
                        use_scale_shift_norm=use_scale_shift_norm,
                        resblock_gn_groups=resblock_gn_groups,
                    )
                ]
                ch = model_channels * mult
                if ds in attention_resolutions:
                    if num_head_channels == -1:
                        dim_head = ch // num_heads
                    else:
                        num_heads = ch // num_head_channels
                        dim_head = num_head_channels
                    if legacy:
                        # num_heads = 1
                        dim_head = ch // num_heads if use_spatial_transformer else num_head_channels
<<<<<<< HEAD
                    layers.append(
                        AttentionBlock(
                            ch,
                            use_checkpoint=use_checkpoint,
                            num_heads=num_heads_upsample,
                            num_head_channels=dim_head,
                            use_new_attention_order=use_new_attention_order,
                        )
                        if not use_spatial_transformer
                        else SpatialTransformer(
                            ch,
                            num_heads,
                            dim_head,
                            depth=transformer_depth,
                            context_dim=context_dim,
                            use_linear=use_linear_in_transformer,
                            use_checkpoint=use_checkpoint,
                            use_flash_attention=use_flash_attention,
                            use_te=use_te,
                            lora_network_alpha=lora_network_alpha,
=======
                    if exists(disable_self_attentions):
                        disabled_sa = disable_self_attentions[level]
                    else:
                        disabled_sa = False

                    if not exists(num_attention_blocks) or i < num_attention_blocks[level]:
                        layers.append(
                            AttentionBlock(
                                ch,
                                use_checkpoint=use_checkpoint,
                                num_heads=num_heads_upsample,
                                num_head_channels=dim_head,
                                use_new_attention_order=use_new_attention_order,
                            )
                            if not use_spatial_transformer
                            else SpatialTransformer(
                                ch,
                                num_heads,
                                dim_head,
                                depth=transformer_depth[level],
                                context_dim=context_dim,
                                disable_self_attn=disabled_sa,
                                use_linear=use_linear_in_transformer,
                                attn_type=spatial_transformer_attn_type,
                                use_checkpoint=use_checkpoint,
                                use_flash_attention=use_flash_attention,
                                lora_network_alpha=lora_network_alpha,
                            )
>>>>>>> 908b6812
                        )
                if level and i == self.num_res_blocks[level]:
                    out_ch = ch
                    layers.append(
                        ResBlock(
                            ch,
                            time_embed_dim,
                            dropout,
                            out_channels=out_ch,
                            dims=dims,
                            use_checkpoint=use_checkpoint,
                            use_scale_shift_norm=use_scale_shift_norm,
                            up=True,
                            resblock_gn_groups=resblock_gn_groups,
                        )
                        if resblock_updown
                        else Upsample(ch, conv_resample, dims=dims, out_channels=out_ch)
                    )
                    ds //= 2
                self.output_blocks.append(TimestepEmbedSequential(*layers))
                self._feature_size += ch

        self.out = nn.Sequential(
            normalization(ch, act="silu", gn_groups=resblock_gn_groups),
            zero_module(conv_nd(dims, model_channels, out_channels, 3, padding=1)),
        )
        if self.predict_codebook_ids:
            self.id_predictor = nn.Sequential(
                normalization(ch),
                conv_nd(dims, model_channels, n_embed, 1),
                # nn.LogSoftmax(dim=1)  # change to cross_entropy and produce non-normalized logits
            )

        if from_pretrained is not None:
            if from_pretrained.endswith('safetensors'):
                from safetensors.torch import load_file as load_safetensors
                state_dict = load_safetensors(from_pretrained)
            else:
                state_dict = torch.load(from_pretrained, map_location='cpu')
<<<<<<< HEAD

=======
>>>>>>> 908b6812
            if 'state_dict' in state_dict.keys():
                state_dict = state_dict['state_dict']
            missing_key, unexpected_keys, _, _ = self._load_pretrained_model(state_dict, from_NeMo=from_NeMo)
            if len(missing_key) > 0:
                logging.info(
                    'Following keys are missing during loading unet weights, which may lead to compromised image quality for a resumed training. Please check the checkpoint you provided.'
                )
                logging.info(f"Missing keys: {missing_key}")
                logging.info(f"Unexpected keys: {unexpected_keys}")

        if enable_amp_o2_fp16:
            self.convert_to_fp16()

        elif use_te_fp8:
            assert (enable_amp_o2_fp16 is False), "fp8 training can't work with fp16 O2 amp recipe"
            convert_module_to_fp8(self)

            fp8_margin = int(os.getenv("FP8_MARGIN", '0'))
            fp8_interval = int(os.getenv("FP8_INTERVAL", '1'))
            fp8_format = os.getenv("FP8_FORMAT", "hybrid")
            fp8_amax_history_len = int(os.getenv("FP8_HISTORY_LEN", '1024'))
            fp8_amax_compute_algo = os.getenv("FP8_COMPUTE_ALGO", 'max')
            fp8_wgrad = (os.getenv("FP8_WGRAD", '1') == '1')

            fp8_format_dict = {
                'hybrid': transformer_engine.common.recipe.Format.HYBRID,
                'e4m3': transformer_engine.common.recipe.Format.E4M3,
            }
            fp8_format = fp8_format_dict[fp8_format]

            self.use_fp8 = True
            self.fp8_recipe = transformer_engine.common.recipe.DelayedScaling(
                margin=fp8_margin,
                interval=fp8_interval,
                fp8_format=fp8_format,
                amax_history_len=fp8_amax_history_len,
                amax_compute_algo=fp8_amax_compute_algo,
                override_linear_precision=(False, False, not fp8_wgrad),
            )

    def _input_blocks_mapping(self, input_dict):
        res_dict = {}
        for key_, value_ in input_dict.items():
            id_0 = int(key_[13])
            if "resnets" in key_:
                id_1 = int(key_[23])
                target_id = 3 * id_0 + 1 + id_1
                post_fix = (
                    key_[25:]
                    .replace('time_emb_proj', 'emb_layers.1')
                    .replace('norm1', 'in_layers.0')
                    .replace('norm2', 'out_layers.0')
                    .replace('conv1', 'in_layers.2')
                    .replace('conv2', 'out_layers.3')
                    .replace('conv_shortcut', 'skip_connection')
                )
                res_dict["input_blocks." + str(target_id) + '.0.' + post_fix] = value_
            elif "attentions" in key_:
                id_1 = int(key_[26])
                target_id = 3 * id_0 + 1 + id_1
                post_fix = key_[28:]
                res_dict["input_blocks." + str(target_id) + '.1.' + post_fix] = value_
            elif "downsamplers" in key_:
                post_fix = key_[35:]
                target_id = 3 * (id_0 + 1)
                res_dict["input_blocks." + str(target_id) + '.0.op.' + post_fix] = value_
        return res_dict

    def _mid_blocks_mapping(self, mid_dict):
        res_dict = {}
        for key_, value_ in mid_dict.items():
            if "resnets" in key_:
                temp_key_ = (
                    key_.replace('time_emb_proj', 'emb_layers.1')
                    .replace('norm1', 'in_layers.0')
                    .replace('norm2', 'out_layers.0')
                    .replace('conv1', 'in_layers.2')
                    .replace('conv2', 'out_layers.3')
                    .replace('conv_shortcut', 'skip_connection')
                    .replace('middle_block.resnets.0', 'middle_block.0')
                    .replace('middle_block.resnets.1', 'middle_block.2')
                )
                res_dict[temp_key_] = value_
            elif "attentions" in key_:
                res_dict[key_.replace('attentions.0', '1')] = value_
        return res_dict

    def _other_blocks_mapping(self, other_dict):
        res_dict = {}
        for key_, value_ in other_dict.items():
            tmp_key = (
                key_.replace('conv_in', 'input_blocks.0.0')
                .replace('time_embedding.linear_1', 'time_embed.0')
                .replace('time_embedding.linear_2', 'time_embed.2')
                .replace('conv_norm_out', 'out.0')
                .replace('conv_out', 'out.2')
            )
            res_dict[tmp_key] = value_
        return res_dict

    def _output_blocks_mapping(self, output_dict):
        res_dict = {}
        for key_, value_ in output_dict.items():
            id_0 = int(key_[14])
            if "resnets" in key_:
                id_1 = int(key_[24])
                target_id = 3 * id_0 + id_1
                post_fix = (
                    key_[26:]
                    .replace('time_emb_proj', 'emb_layers.1')
                    .replace('norm1', 'in_layers.0')
                    .replace('norm2', 'out_layers.0')
                    .replace('conv1', 'in_layers.2')
                    .replace('conv2', 'out_layers.3')
                    .replace('conv_shortcut', 'skip_connection')
                )
                res_dict["output_blocks." + str(target_id) + '.0.' + post_fix] = value_
            elif "attentions" in key_:
                id_1 = int(key_[27])
                target_id = 3 * id_0 + id_1
                post_fix = key_[29:]
                res_dict["output_blocks." + str(target_id) + '.1.' + post_fix] = value_
            elif "upsamplers" in key_:
                post_fix = key_[34:]
                target_id = 3 * (id_0 + 1) - 1
                mid_str = '.2.conv.' if target_id != 2 else '.1.conv.'
                res_dict["output_blocks." + str(target_id) + mid_str + post_fix] = value_
        return res_dict

    def _sdxl_embedding_mapping(self, sdxl_dict):
        res_dict = {}
        for key_, value_ in sdxl_dict.items():
            new_key_ = (
                key_.replace('add_embedding.', 'label_emb.').replace('linear_1.', '0.0.').replace('linear_2.', '0.2.')
            )
            res_dict[new_key_] = value_
        return res_dict

    def _state_key_mapping(self, state_dict: dict):
        import re

        res_dict = {}
        input_dict = {}
        mid_dict = {}
        output_dict = {}
        other_dict = {}
        sdxl_dict = {}
        for key_, value_ in state_dict.items():
            if "down_blocks" in key_:
                input_dict[key_.replace('down_blocks', 'input_blocks')] = value_
            elif "up_blocks" in key_:
                output_dict[key_.replace('up_blocks', 'output_blocks')] = value_
            elif "mid_block" in key_:
                mid_dict[key_.replace('mid_block', 'middle_block')] = value_
            elif "add_embedding" in key_:
                # SDXL related mapping
                sdxl_dict[key_] = value_
            else:
                other_dict[key_] = value_

        input_dict = self._input_blocks_mapping(input_dict)
        output_dict = self._output_blocks_mapping(output_dict)
        mid_dict = self._mid_blocks_mapping(mid_dict)
        other_dict = self._other_blocks_mapping(other_dict)
        sdxl_dict = self._sdxl_embedding_mapping(sdxl_dict)
        # key_list = state_dict.keys()
        # key_str = " ".join(key_list)

        # for key_, val_ in state_dict.items():
        #     key_ = key_.replace("down_blocks", "input_blocks")\
        #         .replace("up_blocks", 'output_blocks')
        #     res_dict[key_] = val_
        res_dict.update(input_dict)
        res_dict.update(output_dict)
        res_dict.update(mid_dict)
        res_dict.update(other_dict)
        res_dict.update(sdxl_dict)

        return res_dict

    def _load_pretrained_model(self, state_dict, ignore_mismatched_sizes=False, from_NeMo=False):
        state_dict = self._strip_unet_key_prefix(state_dict)
        if not from_NeMo:
            state_dict = self._state_key_mapping(state_dict)

        model_state_dict = self.state_dict()
        loaded_keys = [k for k in state_dict.keys()]
        expected_keys = list(model_state_dict.keys())
        original_loaded_keys = loaded_keys
        missing_keys = list(set(expected_keys) - set(loaded_keys))
        unexpected_keys = list(set(loaded_keys) - set(expected_keys))

        # SDXL specific mapping
        if 'output_blocks.2.2.conv.bias' in missing_keys and 'output_blocks.2.1.conv.bias' in loaded_keys:
            state_dict['output_blocks.2.2.conv.bias'] = state_dict['output_blocks.2.1.conv.bias']
            state_dict['output_blocks.2.2.conv.weight'] = state_dict['output_blocks.2.1.conv.weight']

        if (
            'input_blocks.1.0.in_layers.2.weight' in loaded_keys
            and 'input_blocks.1.0.in_layers.1.weight' in expected_keys
        ):
            # GroupNormOpt fuses activation function to one layer, thus the indexing of weights are shifted for following
            for key_ in missing_keys:
                try:
                    s = key_.split('.')
                    idx = int(s[-2])
                    new_key_ = ".".join(s[:-2] + [str(int(idx + 1))] + [s[-1]])
                    state_dict[key_] = state_dict[new_key_]
                except:
                    continue

            loaded_keys = list(state_dict.keys())
            missing_keys = list(set(expected_keys) - set(loaded_keys))
            unexpected_keys = list(set(loaded_keys) - set(expected_keys))

        def _find_mismatched_keys(
            state_dict, model_state_dict, loaded_keys, ignore_mismatched_sizes,
        ):
            mismatched_keys = []
            if ignore_mismatched_sizes:
                for checkpoint_key in loaded_keys:
                    model_key = checkpoint_key

                    if (
                        model_key in model_state_dict
                        and state_dict[checkpoint_key].shape != model_state_dict[model_key].shape
                    ):
                        mismatched_keys.append(
                            (checkpoint_key, state_dict[checkpoint_key].shape, model_state_dict[model_key].shape)
                        )
                        del state_dict[checkpoint_key]
            return mismatched_keys

        if state_dict is not None:
            # Whole checkpoint
            mismatched_keys = _find_mismatched_keys(
                state_dict, model_state_dict, original_loaded_keys, ignore_mismatched_sizes,
            )
            error_msgs = self._load_state_dict_into_model(state_dict)
        return missing_keys, unexpected_keys, mismatched_keys, error_msgs

    # TODO MMY maybe combine these cases of key prefix
    def _strip_unet_key_prefix(self, state_dict):
        re_state_dict = {}
        for key_, value_ in state_dict.items():
            if key_.startswith('model.diffusion_model'):
                re_state_dict[key_.replace('model.diffusion_model.', '')] = value_
            elif key_.startswith('model.model.diffusion_model'):
                re_state_dict[key_.replace('model.model.diffusion_model.', '')] = value_
            elif key_.startswith('model._orig_mod.diffusion_model.'):
                re_state_dict[key_.replace('model._orig_mod.diffusion_model.', '')] = value_
            elif key_.startswith('model.model._orig_mod.diffusion_model.'):
                re_state_dict[key_.replace('model.model._orig_mod.diffusion_model.', '')] = value_
            elif key_.startswith('model.model.diffusion_model._orig_mod.'):
                re_state_dict[key_.replace('model.model.diffusion_model._orig_mod.', '')] = value_
            else:
                re_state_dict[key_] = value_
        return re_state_dict

    def _load_state_dict_into_model(self, state_dict):
        # Convert old format to new format if needed from a PyTorch state_dict
        # copy state_dict so _load_from_state_dict can modify it
        state_dict = state_dict.copy()
        error_msgs = []

        # PyTorch's `_load_from_state_dict` does not copy parameters in a module's descendants
        # so we need to apply the function recursively.
        def load(module: torch.nn.Module, prefix=""):
            args = (state_dict, prefix, {}, True, [], [], error_msgs)
            module._load_from_state_dict(*args)

            for name, child in module._modules.items():
                if child is not None:
                    load(child, prefix + name + ".")

        load(self)

        return error_msgs

    def convert_to_fp16(self):
        """
        Convert the torso of the model to float16.
        """
        self.apply(convert_module_to_fp16)

    def _forward(self, x, timesteps=None, context=None, y=None, **kwargs):
        """
        Apply the model to an input batch.
        :param x: an [N x C x ...] Tensor of inputs.
        :param timesteps: a 1-D batch of timesteps.
        :param context: conditioning plugged in via crossattn
        :param y: an [N] Tensor of labels, if class-conditional.
        :return: an [N x C x ...] Tensor of outputs.
        """
        assert (y is not None) == (
            self.num_classes is not None
        ), "must specify y if and only if the model is class-conditional"
        hs = []
        t_emb = timestep_embedding(timesteps, self.model_channels, repeat_only=False)
        emb = self.time_embed(t_emb)
        if self.num_classes is not None:
            assert y.shape[0] == x.shape[0]
            emb = emb + self.label_emb(y)

        h = x.type(emb.dtype)
        for module in self.input_blocks:
            h = module(h, emb, context)
            hs.append(h)
        h = self.middle_block(h, emb, context)
        for module in self.output_blocks:
            h = th.cat([h, hs.pop()], dim=1)
            h = module(h, emb, context)
        if self.predict_codebook_ids:
            return self.id_predictor(h)
        else:
            return self.out(h)

    def forward(self, x, timesteps=None, context=None, y=None, **kwargs):
        with transformer_engine.pytorch.fp8_autocast(
                enabled=self.use_fp8,
                fp8_recipe=self.fp8_recipe,
            ) if self.use_fp8 else nullcontext():
            out = self._forward(x, timesteps, context, y, **kwargs)
        return out

class EncoderUNetModel(nn.Module):
    """
    The half UNet model with attention and timestep embedding.
    For usage, see UNet.
    """

    def __init__(
        self,
        image_size,
        in_channels,
        model_channels,
        out_channels,
        num_res_blocks,
        attention_resolutions,
        dropout=0,
        channel_mult=(1, 2, 4, 8),
        conv_resample=True,
        dims=2,
        use_checkpoint=False,
        use_fp16=False,
        num_heads=1,
        num_head_channels=-1,
        num_heads_upsample=-1,
        use_scale_shift_norm=False,
        resblock_updown=False,
        use_new_attention_order=False,
        pool="adaptive",
        resblock_gn_groups=32,
        *args,
        **kwargs,
    ):
        super().__init__()
        if num_heads_upsample == -1:
            num_heads_upsample = num_heads

        self.in_channels = in_channels
        self.model_channels = model_channels
        self.out_channels = out_channels
        self.num_res_blocks = num_res_blocks
        self.attention_resolutions = attention_resolutions
        self.dropout = dropout
        self.channel_mult = channel_mult
        self.conv_resample = conv_resample
        self.use_checkpoint = use_checkpoint
        self.dtype = th.float16 if use_fp16 else th.float32
        self.num_heads = num_heads
        self.num_head_channels = num_head_channels
        self.num_heads_upsample = num_heads_upsample

        time_embed_dim = model_channels * 4
        self.time_embed = nn.Sequential(
            linear(model_channels, time_embed_dim), nn.SiLU(), linear(time_embed_dim, time_embed_dim),
        )

        self.input_blocks = nn.ModuleList(
            [TimestepEmbedSequential(conv_nd(dims, in_channels, model_channels, 3, padding=1))]
        )
        self._feature_size = model_channels
        input_block_chans = [model_channels]
        ch = model_channels
        ds = 1
        for level, mult in enumerate(channel_mult):
            for _ in range(num_res_blocks):
                layers = [
                    ResBlock(
                        ch,
                        time_embed_dim,
                        dropout,
                        out_channels=mult * model_channels,
                        dims=dims,
                        use_checkpoint=use_checkpoint,
                        use_scale_shift_norm=use_scale_shift_norm,
                        resblock_gn_groups=resblock_gn_groups,
                    )
                ]
                ch = mult * model_channels
                if ds in attention_resolutions:
                    layers.append(
                        AttentionBlock(
                            ch,
                            use_checkpoint=use_checkpoint,
                            num_heads=num_heads,
                            num_head_channels=num_head_channels,
                            use_new_attention_order=use_new_attention_order,
                        )
                    )
                self.input_blocks.append(TimestepEmbedSequential(*layers))
                self._feature_size += ch
                input_block_chans.append(ch)
            if level != len(channel_mult) - 1:
                out_ch = ch
                self.input_blocks.append(
                    TimestepEmbedSequential(
                        ResBlock(
                            ch,
                            time_embed_dim,
                            dropout,
                            out_channels=out_ch,
                            dims=dims,
                            use_checkpoint=use_checkpoint,
                            use_scale_shift_norm=use_scale_shift_norm,
                            down=True,
                            resblock_gn_groups=resblock_gn_groups,
                        )
                        if resblock_updown
                        else Downsample(ch, conv_resample, dims=dims, out_channels=out_ch)
                    )
                )
                ch = out_ch
                input_block_chans.append(ch)
                ds *= 2
                self._feature_size += ch

        self.middle_block = TimestepEmbedSequential(
            ResBlock(
                ch,
                time_embed_dim,
                dropout,
                dims=dims,
                use_checkpoint=use_checkpoint,
                use_scale_shift_norm=use_scale_shift_norm,
                resblock_gn_groups=resblock_gn_groups,
            ),
            AttentionBlock(
                ch,
                use_checkpoint=use_checkpoint,
                num_heads=num_heads,
                num_head_channels=num_head_channels,
                use_new_attention_order=use_new_attention_order,
            ),
            ResBlock(
                ch,
                time_embed_dim,
                dropout,
                dims=dims,
                use_checkpoint=use_checkpoint,
                use_scale_shift_norm=use_scale_shift_norm,
                resblock_gn_groups=resblock_gn_groups,
            ),
        )
        self._feature_size += ch
        self.pool = pool
        if pool == "adaptive":
            self.out = nn.Sequential(
                normalization(ch),
                nn.SiLU(),
                nn.AdaptiveAvgPool2d((1, 1)),
                zero_module(conv_nd(dims, ch, out_channels, 1)),
                nn.Flatten(),
            )
        elif pool == "attention":
            assert num_head_channels != -1
            self.out = nn.Sequential(
                normalization(ch), nn.SiLU(), AttentionPool2d((image_size // ds), ch, num_head_channels, out_channels),
            )
        elif pool == "spatial":
            self.out = nn.Sequential(
                nn.Linear(self._feature_size, 2048), nn.ReLU(), nn.Linear(2048, self.out_channels),
            )
        elif pool == "spatial_v2":
            self.out = nn.Sequential(
                nn.Linear(self._feature_size, 2048),
                normalization(2048),
                nn.SiLU(),
                nn.Linear(2048, self.out_channels),
            )
        else:
            raise NotImplementedError(f"Unexpected {pool} pooling")

    def convert_to_fp16(self):
        """
        Convert the torso of the model to float16.
        """
        self.input_blocks.apply(convert_module_to_fp16)
        self.middle_block.apply(convert_module_to_fp16)

    def forward(self, x, timesteps):
        """
        Apply the model to an input batch.
        :param x: an [N x C x ...] Tensor of inputs.
        :param timesteps: a 1-D batch of timesteps.
        :return: an [N x K] Tensor of outputs.
        """
        emb = self.time_embed(timestep_embedding(timesteps, self.model_channels), use_fp16=self.use_fp16)

        # future support
        if self.dtype == th.float32:
            self.dtype == x.dtype

        results = []
        h = x.type(self.dtype)
        for module in self.input_blocks:
            h = module(h, emb)
            if self.pool.startswith("spatial"):
                results.append(h.type(x.dtype).mean(dim=(2, 3)))
        h = self.middle_block(h, emb)
        if self.pool.startswith("spatial"):
            results.append(h.type(x.dtype).mean(dim=(2, 3)))
            h = th.cat(results, axis=-1)
            return self.out(h)
        else:
            h = h.type(x.dtype)
            return self.out(h)<|MERGE_RESOLUTION|>--- conflicted
+++ resolved
@@ -686,28 +686,6 @@
                     if legacy:
                         # num_heads = 1
                         dim_head = ch // num_heads if use_spatial_transformer else num_head_channels
-<<<<<<< HEAD
-                    layers.append(
-                        AttentionBlock(
-                            ch,
-                            use_checkpoint=use_checkpoint,
-                            num_heads=num_heads,
-                            num_head_channels=dim_head,
-                            use_new_attention_order=use_new_attention_order,
-                        )
-                        if not use_spatial_transformer
-                        else SpatialTransformer(
-                            ch,
-                            num_heads,
-                            dim_head,
-                            depth=transformer_depth,
-                            context_dim=context_dim,
-                            use_linear=use_linear_in_transformer,
-                            use_checkpoint=use_checkpoint,
-                            use_flash_attention=use_flash_attention,
-                            use_te=use_te,
-                            lora_network_alpha=lora_network_alpha,
-=======
                     if exists(disable_self_attentions):
                         disabled_sa = disable_self_attentions[level]
                     else:
@@ -734,9 +712,9 @@
                                 attn_type=spatial_transformer_attn_type,
                                 use_checkpoint=use_checkpoint,
                                 use_flash_attention=use_flash_attention,
+                                use_te=use_te,
                                 lora_network_alpha=lora_network_alpha,
                             )
->>>>>>> 908b6812
                         )
                 self.input_blocks.append(TimestepEmbedSequential(*layers))
                 self._feature_size += ch
@@ -843,28 +821,6 @@
                     if legacy:
                         # num_heads = 1
                         dim_head = ch // num_heads if use_spatial_transformer else num_head_channels
-<<<<<<< HEAD
-                    layers.append(
-                        AttentionBlock(
-                            ch,
-                            use_checkpoint=use_checkpoint,
-                            num_heads=num_heads_upsample,
-                            num_head_channels=dim_head,
-                            use_new_attention_order=use_new_attention_order,
-                        )
-                        if not use_spatial_transformer
-                        else SpatialTransformer(
-                            ch,
-                            num_heads,
-                            dim_head,
-                            depth=transformer_depth,
-                            context_dim=context_dim,
-                            use_linear=use_linear_in_transformer,
-                            use_checkpoint=use_checkpoint,
-                            use_flash_attention=use_flash_attention,
-                            use_te=use_te,
-                            lora_network_alpha=lora_network_alpha,
-=======
                     if exists(disable_self_attentions):
                         disabled_sa = disable_self_attentions[level]
                     else:
@@ -891,9 +847,9 @@
                                 attn_type=spatial_transformer_attn_type,
                                 use_checkpoint=use_checkpoint,
                                 use_flash_attention=use_flash_attention,
+                                use_te=use_te,
                                 lora_network_alpha=lora_network_alpha,
                             )
->>>>>>> 908b6812
                         )
                 if level and i == self.num_res_blocks[level]:
                     out_ch = ch
@@ -933,10 +889,7 @@
                 state_dict = load_safetensors(from_pretrained)
             else:
                 state_dict = torch.load(from_pretrained, map_location='cpu')
-<<<<<<< HEAD
-
-=======
->>>>>>> 908b6812
+
             if 'state_dict' in state_dict.keys():
                 state_dict = state_dict['state_dict']
             missing_key, unexpected_keys, _, _ = self._load_pretrained_model(state_dict, from_NeMo=from_NeMo)
