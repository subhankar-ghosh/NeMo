# pylint: disable=no-member
# Copyright (c) 2022, NVIDIA CORPORATION.  All rights reserved.
#
# Licensed under the Apache License, Version 2.0 (the "License");
# you may not use this file except in compliance with the License.
# You may obtain a copy of the License at
#
#     http://www.apache.org/licenses/LICENSE-2.0
#
# Unless required by applicable law or agreed to in writing, software
# distributed under the License is distributed on an "AS IS" BASIS,
# WITHOUT WARRANTIES OR CONDITIONS OF ANY KIND, either express or implied.
# See the License for the specific language governing permissions and
# limitations under the License.

import os

import numpy as np
import pytest
import torch

from nemo.collections.asr.data.audio_to_label import repeat_signal
<<<<<<< HEAD

=======
>>>>>>> 86ec0178
from nemo.collections.asr.parts.utils.offline_clustering import (
    SpeakerClustering,
    get_scale_interpolated_embs,
    getCosAffinityMatrix,
    split_input_data,
)
from nemo.collections.asr.parts.utils.online_clustering import (
    OnlineSpeakerClustering,
    get_closest_embeddings,
    get_merge_quantity,
    get_minimal_indices,
    merge_vectors,
    run_reducer,
    stitch_cluster_labels,
)
from nemo.collections.asr.parts.utils.speaker_utils import (
<<<<<<< HEAD
get_subsegments,
merge_int_intervals,
merge_float_intervals,
get_speech_labels_for_update,
get_online_subsegments_from_buffer,
get_new_cursor_for_update,
get_target_sig,
=======
    check_ranges,
    get_new_cursor_for_update,
    get_online_subsegments_from_buffer,
    get_speech_labels_for_update,
    get_subsegments,
    get_target_sig,
    merge_float_intervals,
    merge_int_intervals,
>>>>>>> 86ec0178
)

MAX_SEED_COUNT = 2


MAX_SEED_COUNT = 2


def check_range_values(target, source):
    bool_list = []
    for tgt, src in zip(target, source):
        for x, y in zip(src, tgt):
            bool_list.append(abs(x - y) < 1e-6)
    return all(bool_list)


def check_labels(target, source):
    bool_list = []
    for x, y in zip(target, source):
        bool_list.append(abs(x - y) < 1e-6)
    return all(bool_list)


def matrix(mat, use_tensor=True, dtype=torch.long):
    if use_tensor:
        mat = torch.Tensor(mat).to(dtype)
    else:
        mat = np.array(mat)
    return mat


def generate_orthogonal_embs(total_spks, perturb_sigma, emb_dim):
    """Generate a set of artificial orthogonal embedding vectors from random numbers
    """
    gaus = torch.randn(emb_dim, emb_dim)
    _svd = torch.linalg.svd(gaus)
    orth = _svd[0] @ _svd[2]
    orth_embs = orth[:total_spks]
    # Assert orthogonality
    assert torch.abs(getCosAffinityMatrix(orth_embs) - torch.diag(torch.ones(total_spks))).sum() < 1e-4
    return orth_embs


def generate_toy_data(
    n_spks=2,
    spk_dur=3,
    emb_dim=192,
    perturb_sigma=0.0,
    ms_window=[1.5, 1.0, 0.5],
    ms_shift=[0.75, 0.5, 0.25],
    torch_seed=0,
):
    torch.manual_seed(torch_seed)
    spk_timestamps = [(spk_dur * k, spk_dur) for k in range(n_spks)]
    emb_list, seg_list = [], []
    multiscale_segment_counts = [0 for _ in range(len(ms_window))]
    ground_truth = []
<<<<<<< HEAD
    random_orhtogonal_embs = generate_orthogonal_embs(n_spks, perturb_sigma, emb_dim)
=======
    random_orthogonal_embs = generate_orthogonal_embs(n_spks, perturb_sigma, emb_dim)
>>>>>>> 86ec0178
    for scale_idx, (window, shift) in enumerate(zip(ms_window, ms_shift)):
        for spk_idx, (offset, dur) in enumerate(spk_timestamps):
            segments_stt_dur = get_subsegments(offset=offset, window=window, shift=shift, duration=dur)
            segments = [[x[0], x[0] + x[1]] for x in segments_stt_dur]
<<<<<<< HEAD
            emb_cent = random_orhtogonal_embs[spk_idx, :]
=======
            emb_cent = random_orthogonal_embs[spk_idx, :]
>>>>>>> 86ec0178
            emb = emb_cent.tile((len(segments), 1)) + 0.1 * torch.rand(len(segments), emb_dim)
            seg_list.extend(segments)
            emb_list.append(emb)
            multiscale_segment_counts[scale_idx] += emb.shape[0]

            if scale_idx == len(multiscale_segment_counts) - 1:
                ground_truth.extend([spk_idx] * emb.shape[0])

    emb_tensor = torch.concat(emb_list)
    multiscale_segment_counts = torch.tensor(multiscale_segment_counts)
    segm_tensor = torch.tensor(seg_list)
    multiscale_weights = torch.ones(len(ms_window)).unsqueeze(0)
    ground_truth = torch.tensor(ground_truth)
    return emb_tensor, segm_tensor, multiscale_segment_counts, multiscale_weights, spk_timestamps, ground_truth


<<<<<<< HEAD
class TestDiarizationUtilFunctions:
    """Tests diarization and speaker-task related utils.
    """

    @pytest.mark.unit
    def test_merge_int_intervals_ex1(self):
        intervals = [[1, 3], [2, 6], [8, 10], [15, 18]]
        target = [[1, 6], [8, 10], [15, 18]]
=======
class TestDiarizationSequneceUtilFunctions:
    """Tests diarization and speaker-task related utils.
    """

    @pytest.mark.unit
    @pytest.mark.parametrize("Y", [[3, 3, 3, 4, 4, 5], [100, 100, 100, 104, 104, 1005]])
    @pytest.mark.parametrize("target", [[0, 0, 0, 1, 1, 2]])
    @pytest.mark.parametrize("offset", [1, 10])
    def test_minimal_index_ex2(self, Y, target, offset):
        Y = torch.tensor(Y)
        target = torch.tensor(target)
        min_Y = get_minimal_indices(Y)
        assert check_labels(target, min_Y)
        min_Y = get_minimal_indices(Y + offset)
        assert check_labels(target, min_Y)

    @pytest.mark.parametrize("Y", [[4, 0, 0, 5, 4, 5], [14, 12, 12, 19, 14, 19]])
    @pytest.mark.parametrize("target", [[1, 0, 0, 2, 1, 2]])
    @pytest.mark.parametrize("offset", [1, 10])
    def test_minimal_index_ex2(self, Y, target, offset):
        Y = torch.tensor(Y)
        target = torch.tensor(target)
        min_Y = get_minimal_indices(Y)
        assert check_labels(target, min_Y)
        min_Y = get_minimal_indices(Y + offset)
        assert check_labels(target, min_Y)

    @pytest.mark.unit
    @pytest.mark.parametrize("N", [2, 4, 16, 64])
    def test_minimal_index_same(self, N):
        Y = matrix([0] * N + [1] * N + [2] * N)
        min_Y = get_minimal_indices(Y)
        target = matrix([0] * N + [1] * N + [2] * N)
        assert check_labels(target, min_Y)

    @pytest.mark.unit
    @pytest.mark.parametrize("N", [2, 4, 16, 64])
    def test_stitch_cluster_labels_label_switch(self, N):
        Y_old = matrix([0] * N)
        Y_new = matrix([0] * N) + 1
        target = matrix([0] * N)
        result = stitch_cluster_labels(Y_old, Y_new)
        assert check_labels(target, result)

    @pytest.mark.unit
    @pytest.mark.parametrize("N", [2, 4, 16, 64])
    def test_stitch_cluster_labels_label_many_to_one(self, N):
        Y_old = matrix(np.arange(N).tolist())
        Y_new = matrix([0] * N)
        target = matrix([0] * N)
        result = stitch_cluster_labels(Y_old, Y_new)
        assert check_labels(target, result)

    @pytest.mark.unit
    @pytest.mark.parametrize("N", [2, 4, 16, 64])
    def test_stitch_cluster_labels_label_one_to_many(self, N):
        Y_old = matrix(np.arange(N).tolist())
        Y_new = matrix([k for k in range(N)])
        target = matrix([k for k in range(N)])
        result = stitch_cluster_labels(Y_old, Y_new)
        assert check_labels(target, result)

    @pytest.mark.unit
    @pytest.mark.parametrize("N", [2, 4, 16, 64])
    def test_stitch_cluster_labels_one_label_replaced(self, N):
        Y_old = matrix([0] * N + [1] * N + [2] * N)
        Y_new = matrix([1] * N + [2] * N + [3] * N)
        target = matrix([0] * N + [1] * N + [2] * N)
        result = stitch_cluster_labels(Y_old, Y_new)
        assert check_labels(target, result)

    @pytest.mark.unit
    @pytest.mark.parametrize("N", [2, 4, 16, 64])
    def test_stitch_cluster_labels_confusion_error(self, N):
        Y_old = matrix([0] * N + [1] * (N - 1) + [2] * (N + 1))
        Y_new = matrix([1] * N + [2] * N + [3] * N)
        target = matrix([0] * N + [1] * N + [2] * N)
        result = stitch_cluster_labels(Y_old, Y_new)
        assert check_labels(target, result)

    @pytest.mark.unit
    @pytest.mark.parametrize("N", [2, 256])
    def test_stitch_cluster_labels_speaker_more_speakers(self, N):
        Y_old = matrix([0] * N + [1] * (N - 1) + [2] * (N + 1) + [0, 0, 0])
        Y_new = matrix([1] * N + [0] * N + [2] * N + [4, 5, 6])
        target = matrix([0] * N + [1] * N + [2] * N + [3, 4, 5])
        result = stitch_cluster_labels(Y_old, Y_new)
        assert check_labels(target, result)

    @pytest.mark.unit
    @pytest.mark.parametrize("N", [2, 256])
    def test_stitch_cluster_labels_speaker_longer_sequence(self, N):
        Y_old = matrix([0] * N + [1] * N + [2] * N + [0, 0, 0] * N)
        Y_new = matrix([1] * N + [2] * N + [0] * N + [1, 2, 3, 1, 2, 3] * N)
        target = matrix([0] * N + [1] * N + [2] * N + [0, 1, 3, 0, 1, 3] * N)
        result = stitch_cluster_labels(Y_old, Y_new)
        assert check_labels(target, result)

    @pytest.mark.unit
    @pytest.mark.parametrize("n_spks", [2, 3, 4, 5])
    @pytest.mark.parametrize("merge_quantity", [2, 3])
    def test_embedding_merger(self, n_spks, merge_quantity):
        em, ts, mc, mw, spk_ts, gt = generate_toy_data(n_spks, spk_dur=5, perturb_sigma=10)
        em_s, ts_s = split_input_data(em, ts, mc)
        target_speaker_index = 0
        pre_clus_labels = gt
        ndx = torch.where(pre_clus_labels == target_speaker_index)[0]
        pre_embs = em_s[-1]
        affinity_mat = getCosAffinityMatrix(pre_embs)
        cmat = affinity_mat[:, ndx][ndx, :]
        # Check the dimension of the selected affinity values
        assert cmat.shape[0] == cmat.shape[1] == torch.sum(pre_clus_labels == target_speaker_index).item()
        index_2d, rest_inds = get_closest_embeddings(cmat, merge_quantity)
        # Check the most closest affinity value
        assert torch.max(cmat.sum(0)) == cmat.sum(0)[index_2d[0]]
        spk_cluster_labels, emb_ndx = pre_clus_labels[ndx], pre_embs[ndx]
        merged_embs, merged_clus_labels = merge_vectors(index_2d, emb_ndx, spk_cluster_labels)
        # Check the number of merged embeddings and labels
        assert (torch.sum(gt == target_speaker_index).item() - merge_quantity) == merged_clus_labels.shape[0]

    @pytest.mark.unit
    @pytest.mark.parametrize("n_spks", [1, 8])
    @pytest.mark.parametrize("spk_dur", [0.2, 0.25, 0.5, 1, 10])
    def test_cosine_affinity_calculation(self, n_spks, spk_dur):
        em, ts, mc, mw, spk_ts, gt = generate_toy_data(n_spks=n_spks, spk_dur=spk_dur)
        em_s, ts_s = split_input_data(em, ts, mc)
        affinity_mat = getCosAffinityMatrix(em_s[-1])
        # affinity_mat should not contain any nan element
        assert torch.any(torch.isnan(affinity_mat)) == False

    @pytest.mark.unit
    @pytest.mark.parametrize("n_spks", [1, 8])
    @pytest.mark.parametrize("spk_dur", [0.2, 0.25, 0.5, 1, 10])
    def test_cosine_affinity_calculation_scale_interpol(self, n_spks, spk_dur):
        em, ts, mc, mw, spk_ts, gt = generate_toy_data(n_spks=n_spks, spk_dur=spk_dur)
        em_s, ts_s = split_input_data(em, ts, mc)
        embs, _ = get_scale_interpolated_embs(mw, em_s, ts_s)
        affinity_mat = getCosAffinityMatrix(embs)
        # affinity_mat should not contain any nan element
        assert torch.any(torch.isnan(affinity_mat)) == False

    @pytest.mark.unit
    @pytest.mark.parametrize("n_spks", [4, 5, 6])
    @pytest.mark.parametrize("target_speaker_index", [0, 1, 2])
    @pytest.mark.parametrize("merge_quantity", [2, 3])
    def test_embedding_reducer(self, n_spks, target_speaker_index, merge_quantity):
        em, ts, mc, mw, spk_ts, gt = generate_toy_data(n_spks=n_spks, spk_dur=10)
        em_s, ts_s = split_input_data(em, ts, mc)
        merged_embs, merged_clus_labels, _ = run_reducer(
            pre_embs=em_s[-1], target_spk_idx=target_speaker_index, merge_quantity=merge_quantity, pre_clus_labels=gt,
        )
        assert (torch.sum(gt == target_speaker_index).item() - merge_quantity) == merged_clus_labels.shape[0]

    @pytest.mark.unit
    @pytest.mark.parametrize("ntbr", [3])
    @pytest.mark.parametrize("pcl", [torch.tensor([0] * 70 + [1] * 32)])
    @pytest.mark.parametrize("mspb", [25])
    def test_merge_scheduler_2clus(self, ntbr, pcl, mspb):
        class_target_vol = get_merge_quantity(num_to_be_removed=ntbr, pre_clus_labels=pcl, min_count_per_cluster=mspb,)
        assert all(class_target_vol == torch.tensor([3, 0]))

    @pytest.mark.unit
    @pytest.mark.parametrize("ntbr", [3])
    @pytest.mark.parametrize("pcl", [torch.tensor([0] * 80 + [1] * 35 + [2] * 32)])
    @pytest.mark.parametrize("mspb", [0, 25])
    def test_merge_scheduler_3clus(self, ntbr, pcl, mspb):
        class_target_vol = get_merge_quantity(num_to_be_removed=ntbr, pre_clus_labels=pcl, min_count_per_cluster=mspb,)
        assert all(class_target_vol == torch.tensor([3, 0, 0]))

    @pytest.mark.unit
    @pytest.mark.parametrize("ntbr", [132 - 45])
    @pytest.mark.parametrize("pcl", [torch.tensor([2] * 70 + [0] * 32 + [1] * 27 + [3] * 3)])
    @pytest.mark.parametrize("mspb", [3, 10])
    def test_merge_scheduler_4clus_shuff(self, ntbr, pcl, mspb):
        class_target_vol = get_merge_quantity(num_to_be_removed=ntbr, pre_clus_labels=pcl, min_count_per_cluster=mspb,)
        assert all(class_target_vol == torch.tensor([18, 13, 56, 0]))

    @pytest.mark.unit
    @pytest.mark.parametrize("ntbr", [3])
    @pytest.mark.parametrize("pcl", [torch.tensor([0] * 5 + [1] * 4 + [2] * 3)])
    @pytest.mark.parametrize("mspb", [0, 2])
    def test_merge_scheduler_3clus(self, ntbr, pcl, mspb):
        class_target_vol = get_merge_quantity(num_to_be_removed=ntbr, pre_clus_labels=pcl, min_count_per_cluster=mspb,)
        assert all(class_target_vol == torch.tensor([2, 1, 0]))

    @pytest.mark.unit
    @pytest.mark.parametrize("ntbr", [2])
    @pytest.mark.parametrize("pcl", [torch.tensor([0] * 7 + [1] * 5 + [2] * 3 + [3] * 5)])
    @pytest.mark.parametrize("mspb", [2])
    def test_merge_scheduler_3clus_repeat(self, ntbr, pcl, mspb):
        class_target_vol = get_merge_quantity(num_to_be_removed=ntbr, pre_clus_labels=pcl, min_count_per_cluster=mspb,)
        assert all(class_target_vol == torch.tensor([2, 0, 0, 0]))


class TestDiarizationSegmentationUtils:
    """
    Test segmentation util functions
    """

    @pytest.mark.unit
    @pytest.mark.parametrize(
        "intervals",
        [
            [[1, 4], [2, 6], [8, 10], [15, 18]],
            [[1, 5], [2, 6], [8, 10], [15, 18]],
            [[2, 6], [1, 3], [15, 18], [8, 10]],
            [[8, 10], [15, 18], [2, 6], [1, 3]],
            [[8, 10], [15, 18], [2, 6], [1, 3], [3, 5]],
            [[8, 10], [8, 8], [15, 18], [2, 6], [1, 6], [2, 4]],
        ],
    )
    @pytest.mark.parametrize("target", [[[1, 6], [8, 10], [15, 18]]])
    def test_merge_int_intervals_ex1(self, intervals, target):
>>>>>>> 86ec0178
        merged = merge_int_intervals(intervals)
        assert check_range_values(target, merged)

    @pytest.mark.unit
<<<<<<< HEAD
    def test_merge_int_intervals_ex2(self):
        intervals = [[6, 8], [1, 9], [2, 4], [4, 7]]
        target = [[1, 9]]
        merged = merge_int_intervals(intervals)
        assert check_range_values(target, merged)

    @pytest.mark.unit
    def test_merge_float_overlaps(self):
        intervals = [[0.25, 1.7], [1.5, 3.0], [2.8, 5.0], [5.5, 10.0]]
        target = [[0.25, 5.0], [5.5, 10.0]]
        merged = merge_float_intervals(intervals)
        assert check_range_values(target, merged)

    @pytest.mark.unit
    def test_merge_int_intervals_edge_test(self):
        intervals = [[1, 4], [4, 5]]
        target = [[1, 5]]
=======
    @pytest.mark.parametrize(
        "intervals",
        [
            [[6, 8], [0, 9], [2, 4], [4, 7]],
            [[0, 9], [6, 8], [4, 7], [2, 4]],
            [[0, 4], [0, 0], [4, 9], [2, 4]],
            [[6, 8], [2, 8], [0, 3], [3, 4], [4, 5], [5, 9]],
        ],
    )
    @pytest.mark.parametrize("target", [[[0, 9]]])
    def test_merge_int_intervals_ex2(self, intervals, target):
        merged = merge_int_intervals(intervals)
        assert check_range_values(target, merged)

    @pytest.mark.unit
    @pytest.mark.parametrize("intervals", [[[0, 1], [1, 9]], [[0, 0], [0, 9]], [[0, 9], [0, 9]]])
    @pytest.mark.parametrize("target", [[[0, 9]]])
    def test_merge_int_intervals_edge_test(self, intervals, target):
>>>>>>> 86ec0178
        merged = merge_int_intervals(intervals)
        assert check_range_values(target, merged)

    @pytest.mark.unit
<<<<<<< HEAD
    def test_minimal_index_p1(self):
        Y = matrix([3, 3, 3, 4, 4, 5])
        min_Y = get_minimal_indices(Y)
        target = matrix([0, 0, 0, 1, 1, 2])
        assert check_labels(target, min_Y)

    @pytest.mark.unit
    def test_minimal_index_p2(self):
        Y = matrix([4, 0, 0, 5, 4, 5])
        min_Y = get_minimal_indices(Y)
        target = matrix([1, 0, 0, 2, 1, 2])
        assert check_labels(target, min_Y)

    @pytest.mark.unit
    @pytest.mark.parametrize("N", [2, 4, 16, 64])
    def test_minimal_index_same(self, N):
        Y = matrix([0] * N + [1] * N + [2] * N)
        min_Y = get_minimal_indices(Y)
        target = matrix([0] * N + [1] * N + [2] * N)
        assert check_labels(target, min_Y)

    @pytest.mark.unit
    @pytest.mark.parametrize("N", [2, 4, 16, 64])
    def test_stitch_cluster_labels_label_switch(self, N):
        Y_old = matrix([0] * N)
        Y_new = matrix([0] * N) + 1
        target = matrix([0] * N)
        result = stitch_cluster_labels(Y_old, Y_new)
        assert check_labels(target, result)

    @pytest.mark.unit
    @pytest.mark.parametrize("N", [2, 4, 16, 64])
    def test_stitch_cluster_labels_label_many_to_one(self, N):
        Y_old = matrix(np.arange(N).tolist())
        Y_new = matrix([0] * N)
        target = matrix([0] * N)
        result = stitch_cluster_labels(Y_old, Y_new)
        assert check_labels(target, result)

    @pytest.mark.unit
    @pytest.mark.parametrize("N", [2, 4, 16, 64])
    def test_stitch_cluster_labels_label_one_to_many(self, N):
        Y_old = matrix(np.arange(N).tolist())
        Y_new = matrix([k for k in range(N)])
        target = matrix([k for k in range(N)])
        result = stitch_cluster_labels(Y_old, Y_new)
        assert check_labels(target, result)

    @pytest.mark.unit
    @pytest.mark.parametrize("N", [2, 4, 16, 64])
    def test_stitch_cluster_labels_one_label_replaced(self, N):
        Y_old = matrix([0] * N + [1] * N + [2] * N)
        Y_new = matrix([1] * N + [2] * N + [3] * N)
        target = matrix([0] * N + [1] * N + [2] * N)
        result = stitch_cluster_labels(Y_old, Y_new)
        assert check_labels(target, result)

    @pytest.mark.unit
    @pytest.mark.parametrize("N", [2, 4, 16, 64])
    def test_stitch_cluster_labels_confusion_error(self, N):
        Y_old = matrix([0] * N + [1] * (N - 1) + [2] * (N + 1))
        Y_new = matrix([1] * N + [2] * N + [3] * N)
        target = matrix([0] * N + [1] * N + [2] * N)
        result = stitch_cluster_labels(Y_old, Y_new)
        assert check_labels(target, result)

    @pytest.mark.unit
    @pytest.mark.parametrize("N", [2, 256])
    def test_stitch_cluster_labels_speaker_more_speakers(self, N):
        Y_old = matrix([0] * N + [1] * (N - 1) + [2] * (N + 1) + [0, 0, 0])
        Y_new = matrix([1] * N + [0] * N + [2] * N + [4, 5, 6])
        target = matrix([0] * N + [1] * N + [2] * N + [3, 4, 5])
        result = stitch_cluster_labels(Y_old, Y_new)
        assert check_labels(target, result)

    @pytest.mark.unit
    @pytest.mark.parametrize("N", [2, 256])
    def test_stitch_cluster_labels_speaker_longer_sequence(self, N):
        Y_old = matrix([0] * N + [1] * N + [2] * N + [0, 0, 0] * N)
        Y_new = matrix([1] * N + [2] * N + [0] * N + [1, 2, 3, 1, 2, 3] * N)
        target = matrix([0] * N + [1] * N + [2] * N + [0, 1, 3, 0, 1, 3] * N)
        result = stitch_cluster_labels(Y_old, Y_new)
        assert check_labels(target, result)

    @pytest.mark.unit
    @pytest.mark.parametrize("n_spks", [2, 3, 4, 5])
    @pytest.mark.parametrize("merge_quantity", [2, 3])
    def test_embedding_merger(self, n_spks, merge_quantity):
        em, ts, mc, mw, spk_ts, gt = generate_toy_data(n_spks, spk_dur=5, perturb_sigma=10)
        em_s, ts_s = split_input_data(em, ts, mc)
        target_speaker_index = 0
        pre_clus_labels = gt
        ndx = torch.where(pre_clus_labels == target_speaker_index)[0]
        pre_embs = em_s[-1]
        affinity_mat = getCosAffinityMatrix(pre_embs)
        cmat = affinity_mat[:, ndx][ndx, :]
        # Check the dimension of the selected affinity values
        assert cmat.shape[0] == cmat.shape[1] == torch.sum(pre_clus_labels == target_speaker_index).item()
        index_2d, rest_inds = get_closest_embeddings(cmat, ndx, merge_quantity)
        # Check the most closest affinity value
        assert torch.max(cmat.sum(0)) == cmat.sum(0)[index_2d[0]]
        spk_cluster_labels, emb_ndx = pre_clus_labels[ndx], pre_embs[ndx]
        merged_embs, merged_clus_labels = merge_vectors(index_2d, emb_ndx, spk_cluster_labels)
        # Check the number of merged embeddings and labels
        assert (torch.sum(gt == target_speaker_index).item() - merge_quantity) == merged_clus_labels.shape[0]

    @pytest.mark.unit
    @pytest.mark.parametrize("n_spks", [1, 8])
    @pytest.mark.parametrize("spk_dur", [0.2, 0.25, 0.5, 1, 10])
    def test_cosine_affinity_calculation(self, n_spks, spk_dur):
        em, ts, mc, mw, spk_ts, gt = generate_toy_data(n_spks=n_spks, spk_dur=spk_dur)
        em_s, ts_s = split_input_data(em, ts, mc)
        affinity_mat = getCosAffinityMatrix(em_s[-1])
        # affinity_mat should not contain any nan element
        assert torch.any(torch.isnan(affinity_mat)) == False

    @pytest.mark.unit
    @pytest.mark.parametrize("n_spks", [1, 8])
    @pytest.mark.parametrize("spk_dur", [0.2, 0.25, 0.5, 1, 10])
    def test_cosine_affinity_calculation_scale_interpol(self, n_spks, spk_dur):
        em, ts, mc, mw, spk_ts, gt = generate_toy_data(n_spks=n_spks, spk_dur=spk_dur)
        em_s, ts_s = split_input_data(em, ts, mc)
        embs, _ = get_scale_interpolated_embs(mw, em_s, ts_s)
        affinity_mat = getCosAffinityMatrix(embs)
        # affinity_mat should not contain any nan element
        assert torch.any(torch.isnan(affinity_mat)) == False

    @pytest.mark.unit
    @pytest.mark.parametrize("n_spks", [4, 5, 6])
    @pytest.mark.parametrize("target_speaker_index", [0, 1, 2])
    @pytest.mark.parametrize("merge_quantity", [2, 3])
    def test_embedding_reducer(self, n_spks, target_speaker_index, merge_quantity):
        em, ts, mc, mw, spk_ts, gt = generate_toy_data(n_spks=n_spks, spk_dur=10)
        em_s, ts_s = split_input_data(em, ts, mc)
        merged_embs, merged_clus_labels, _ = run_reducer(
            pre_embs=em_s[-1], target_spk_idx=target_speaker_index, merge_quantity=merge_quantity, pre_clus_labels=gt,
        )
        assert (torch.sum(gt == target_speaker_index).item() - merge_quantity) == merged_clus_labels.shape[0]
=======
    def test_merge_float_intervals_edge_margin_test(self):
        intervals = [[0.0, 1.0], [1.0, 2.0]]

        target_0 = [[0.0, 2.0]]
        merged_0 = merge_float_intervals(intervals, margin=0)
        assert check_range_values(target_0, merged_0)

        target_1 = [[0.0, 1.0], [1.0, 2.0]]
        merged_1 = merge_float_intervals(intervals, margin=1)
        assert check_range_values(target_1, merged_1)

        target_2 = [[0.0, 1.0], [1.0, 2.0]]
        merged_2 = merge_float_intervals(intervals, margin=2)
        assert check_range_values(target_2, merged_2)

    @pytest.mark.unit
    @pytest.mark.parametrize(
        "intervals",
        [
            [[0.25, 1.7], [1.5, 3.0], [2.8, 5.0], [5.5, 10.0]],
            [[0.25, 5.0], [5.5, 10.0], [1.5, 3.5]],
            [[5.5, 8.05], [8.0, 10.0], [0.25, 5.0]],
            [[0.25, 3.0], [1.5, 3.0], [5.5, 10.0], [2.8, 5.0]],
            [[0.25, 1.7], [1.5, 3.0], [2.8, 5.0], [5.5, 10.0]],
        ],
    )
    @pytest.mark.parametrize("target", [[[0.25, 5.0], [5.5, 10.0]]])
    def test_merge_float_overlaps(self, intervals, target):
        merged = merge_float_intervals(intervals)
        assert check_range_values(target, merged)
>>>>>>> 86ec0178

    @pytest.mark.unit
    def test_get_speech_labels_for_update(self):
        frame_start = 3.0
        buffer_end = 6.0
        cumulative_speech_labels = torch.tensor([[0.0000, 3.7600]])
        vad_timestamps = torch.tensor([[0.9600, 4.8400]])
        cursor_for_old_segments = 1.0
        speech_labels_for_update, cumulative_speech_labels = get_speech_labels_for_update(
            frame_start, buffer_end, cumulative_speech_labels, vad_timestamps, cursor_for_old_segments,
        )
        assert (speech_labels_for_update - torch.tensor([[1.0000, 3.7600]])).sum() < 1e-8
        assert (cumulative_speech_labels - torch.tensor([[0.9600, 4.8400]])).sum() < 1e-8

<<<<<<< HEAD
=======
        # Check if the ranges are containing faulty values
        assert check_ranges(speech_labels_for_update)
        assert check_ranges(cumulative_speech_labels)

>>>>>>> 86ec0178
    @pytest.mark.unit
    def test_get_online_subsegments_from_buffer(self):
        torch.manual_seed(0)
        sample_rate = 16000
        speech_labels_for_update = torch.Tensor([[0.0000, 3.7600]])
        audio_buffer = torch.randn(5 * sample_rate)
        segment_indexes = []
        window = 2.0
        shift = 1.0
        slice_length = int(window * sample_rate)
        range_target = [[0.0, 2.0], [1.0, 3.0], [2.0, 3.76]]
        sigs_list, sig_rangel_list, sig_indexes = get_online_subsegments_from_buffer(
            buffer_start=0.0,
            buffer_end=5.0,
            sample_rate=sample_rate,
            speech_labels_for_update=speech_labels_for_update,
            audio_buffer=audio_buffer,
            segment_indexes=segment_indexes,
            window=window,
            shift=shift,
        )
        assert check_range_values(target=range_target, source=sig_rangel_list)
        for k, rg in enumerate(sig_rangel_list):
            signal = get_target_sig(audio_buffer, rg[0], rg[1], slice_length, sample_rate)
            if len(signal) < int(window * sample_rate):
                signal = repeat_signal(signal, len(signal), slice_length)
            assert len(signal) == int(slice_length), "Length mismatch"
            assert (np.abs(signal - sigs_list[k])).sum() < 1e-8, "Audio stream mismatch"
        assert (torch.tensor(sig_indexes) - torch.arange(len(range_target))).sum() < 1e-8, "Segment index mismatch"

    @pytest.mark.unit
    @pytest.mark.parametrize("frame_start", [3.0])
    @pytest.mark.parametrize("segment_range_ts", [[[0.0, 2.0]]])
<<<<<<< HEAD
    @pytest.mark.parametrize("gt_cursor_for_old_segments", [1.0])
    @pytest.mark.parametrize("gt_cursor_index", [1])
    def test_get_new_cursor_for_update_mulsegs(
        self, frame_start, segment_range_ts, gt_cursor_for_old_segments, gt_cursor_index
    ):
        cursor_for_old_segments, cursor_index = get_new_cursor_for_update(frame_start, segment_range_ts)
        assert cursor_for_old_segments == gt_cursor_for_old_segments
        assert cursor_index == gt_cursor_index

    @pytest.mark.unit
    @pytest.mark.parametrize("frame_start", [4.0])
    @pytest.mark.parametrize("segment_range_ts", [[[0.0, 2.0], [1.0, 3.0], [2.0, 3.76]]])
    @pytest.mark.parametrize("gt_cursor_for_old_segments", [4.0])
    @pytest.mark.parametrize("gt_cursor_index", [3])
    def test_get_new_cursor_for_update_mulsegs(
=======
    @pytest.mark.parametrize("gt_cursor_for_old_segments", [3.0])
    @pytest.mark.parametrize("gt_cursor_index", [1])
    def test_get_new_cursor_for_update_mulsegs_ex1(
>>>>>>> 86ec0178
        self, frame_start, segment_range_ts, gt_cursor_for_old_segments, gt_cursor_index
    ):
        cursor_for_old_segments, cursor_index = get_new_cursor_for_update(frame_start, segment_range_ts)
        assert cursor_for_old_segments == gt_cursor_for_old_segments
        assert cursor_index == gt_cursor_index
<<<<<<< HEAD

    @pytest.mark.unit
    @pytest.mark.parametrize("ntbr", [3])
    @pytest.mark.parametrize("pcl", [torch.tensor([0] * 70 + [1] * 32)])
    @pytest.mark.parametrize("mspb", [25])
    def test_merge_scheduler_2clus(self, ntbr, pcl, mspb):
        class_target_vol = get_merge_quantity(num_to_be_removed=ntbr, pre_clus_labels=pcl, min_count_per_cluster=mspb,)
        assert all(class_target_vol == torch.tensor([3, 0]))

    @pytest.mark.unit
    @pytest.mark.parametrize("ntbr", [3])
    @pytest.mark.parametrize("pcl", [torch.tensor([0] * 80 + [1] * 35 + [2] * 32)])
    @pytest.mark.parametrize("mspb", [0, 25])
    def test_merge_scheduler_3clus(self, ntbr, pcl, mspb):
        class_target_vol = get_merge_quantity(num_to_be_removed=ntbr, pre_clus_labels=pcl, min_count_per_cluster=mspb,)
        assert all(class_target_vol == torch.tensor([3, 0, 0]))

    @pytest.mark.unit
    @pytest.mark.parametrize("ntbr", [132 - 45])
    @pytest.mark.parametrize("pcl", [torch.tensor([2] * 70 + [0] * 32 + [1] * 27 + [3] * 3)])
    @pytest.mark.parametrize("mspb", [3, 10])
    def test_merge_scheduler_4clus_shuff(self, ntbr, pcl, mspb):
        class_target_vol = get_merge_quantity(num_to_be_removed=ntbr, pre_clus_labels=pcl, min_count_per_cluster=mspb,)
        assert all(class_target_vol == torch.tensor([18, 13, 56, 0]))

    @pytest.mark.unit
    @pytest.mark.parametrize("ntbr", [3])
    @pytest.mark.parametrize("pcl", [torch.tensor([0] * 5 + [1] * 4 + [2] * 3)])
    @pytest.mark.parametrize("mspb", [0, 2])
    def test_merge_scheduler_3clus(self, ntbr, pcl, mspb):
        class_target_vol = get_merge_quantity(num_to_be_removed=ntbr, pre_clus_labels=pcl, min_count_per_cluster=mspb,)
        assert all(class_target_vol == torch.tensor([2, 1, 0]))

    @pytest.mark.unit
    @pytest.mark.parametrize("ntbr", [2])
    @pytest.mark.parametrize("pcl", [torch.tensor([0] * 7 + [1] * 5 + [2] * 3 + [3] * 5)])
    @pytest.mark.parametrize("mspb", [2])
    def test_merge_scheduler_3clus_repeat(self, ntbr, pcl, mspb):
        class_target_vol = get_merge_quantity(num_to_be_removed=ntbr, pre_clus_labels=pcl, min_count_per_cluster=mspb,)
        assert all(class_target_vol == torch.tensor([2, 0, 0, 0]))
=======
>>>>>>> 86ec0178


class TestSpeakerClustering:
    """
    Test speaker clustering module
    """

    @pytest.mark.run_only_on('GPU')
    @pytest.mark.unit
    @pytest.mark.parametrize("n_spks", [1, 2])
    def test_clus_script_export(self, n_spks, total_dur_sec=30):
        exported_filename = 'speaker_clustering_script.pt'
        speaker_clustering_python = SpeakerClustering(maj_vote_spk_count=False, cuda=True)
        speaker_clustering_scripted_source = torch.jit.script(speaker_clustering_python)
        torch.jit.save(speaker_clustering_scripted_source, exported_filename)
        speaker_clustering_scripted = torch.jit.load(exported_filename)
        assert os.path.exists(exported_filename)
        os.remove(exported_filename)
        assert not os.path.exists(exported_filename)

        each_spk_dur = float(total_dur_sec / n_spks)
        em, ts, mc, mw, _, _ = generate_toy_data(n_spks=n_spks, spk_dur=each_spk_dur)
        num_speakers = -1
        max_num_speakers = 8
        enhanced_count_thres = 80
        sparse_search_volume = 10
        max_rp_threshold = 0.15
        fixed_thres = -1.0

        # Function call for NeMo python pipeline (unexported) in python
        Y_py = speaker_clustering_python.forward_infer(
            embeddings_in_scales=em,
            timestamps_in_scales=ts,
            multiscale_segment_counts=mc,
            multiscale_weights=mw,
            oracle_num_speakers=num_speakers,
            max_num_speakers=max_num_speakers,
            enhanced_count_thres=enhanced_count_thres,
            sparse_search_volume=sparse_search_volume,
            max_rp_threshold=max_rp_threshold,
            fixed_thres=fixed_thres,
        )

        # Function call for exported module but in python
        Y_tjs = speaker_clustering_scripted.forward_infer(
            embeddings_in_scales=em,
            timestamps_in_scales=ts,
            multiscale_segment_counts=mc,
            multiscale_weights=mw,
            oracle_num_speakers=num_speakers,
            max_num_speakers=max_num_speakers,
            enhanced_count_thres=enhanced_count_thres,
            sparse_search_volume=sparse_search_volume,
            max_rp_threshold=max_rp_threshold,
            fixed_thres=fixed_thres,
        )

        clustering_param_dict = {
            'embeddings': em,
            'timestamps': ts,
            'multiscale_segment_counts': mc,
            'multiscale_weights': mw,
            'oracle_num_speakers': torch.Tensor([num_speakers]),
            'max_num_speakers': torch.Tensor([max_num_speakers]),
            'enhanced_count_thres': torch.Tensor([enhanced_count_thres]),
            'sparse_search_volume': torch.Tensor([sparse_search_volume]),
            'max_rp_threshold': torch.tensor([max_rp_threshold]),
            'fixed_thres': torch.tensor([fixed_thres]),
        }

        # Function call for an exported module in Triton server environment
        Y_prd = speaker_clustering_scripted.forward(clustering_param_dict)

        # All three types of function call should generate exactly the same output.
        assert len(set(Y_tjs.tolist())) == len(set(Y_py.tolist())) == len(set(Y_prd.tolist())) == n_spks
        assert (
            all(Y_tjs == Y_py) == all(Y_py == Y_prd) == True
        ), f"Script module and python module are showing different clustering results"

    @pytest.mark.run_only_on('CPU')
    @pytest.mark.unit
    @pytest.mark.parametrize("n_spks", [1, 2])
    @pytest.mark.parametrize("spk_dur", [20])
    @pytest.mark.parametrize("SSV", [10])
    @pytest.mark.parametrize("perturb_sigma", [0.1])
    def test_offline_speaker_clustering_cpu(self, n_spks, spk_dur, SSV, perturb_sigma):
        em, ts, mc, mw, spk_ts, gt = generate_toy_data(n_spks=n_spks, spk_dur=spk_dur, perturb_sigma=perturb_sigma)
        offline_speaker_clustering = SpeakerClustering(maj_vote_spk_count=False, cuda=False)
        assert isinstance(offline_speaker_clustering, SpeakerClustering)

        Y_out = offline_speaker_clustering.forward_infer(
            embeddings_in_scales=em,
            timestamps_in_scales=ts,
            multiscale_segment_counts=mc,
            multiscale_weights=mw,
            oracle_num_speakers=-1,
            max_num_speakers=8,
            enhanced_count_thres=40,
            sparse_search_volume=SSV,
            max_rp_threshold=0.15,
            fixed_thres=-1.0,
        )
        permuted_Y = stitch_cluster_labels(Y_old=gt, Y_new=Y_out)

        # mc[-1] is the number of base scale segments
        assert len(set(permuted_Y.tolist())) == n_spks
        assert Y_out.shape[0] == mc[-1]
        assert all(permuted_Y == gt)

    @pytest.mark.run_only_on('GPU')
    @pytest.mark.unit
    @pytest.mark.parametrize("n_spks", [1, 2, 3, 4, 5, 6, 7])
    @pytest.mark.parametrize("total_sec", [30])
    @pytest.mark.parametrize("SSV", [10])
    @pytest.mark.parametrize("perturb_sigma", [0.1])
    @pytest.mark.parametrize("seed", np.arange(MAX_SEED_COUNT).tolist())
    def test_offline_speaker_clustering_gpu(self, n_spks, total_sec, SSV, perturb_sigma, seed):
        spk_dur = total_sec / n_spks
        em, ts, mc, mw, spk_ts, gt = generate_toy_data(
            n_spks=n_spks, spk_dur=spk_dur, perturb_sigma=perturb_sigma, torch_seed=seed
        )
        offline_speaker_clustering = SpeakerClustering(maj_vote_spk_count=False, cuda=True)
        assert isinstance(offline_speaker_clustering, SpeakerClustering)

        Y_out = offline_speaker_clustering.forward_infer(
            embeddings_in_scales=em,
            timestamps_in_scales=ts,
            multiscale_segment_counts=mc,
            multiscale_weights=mw,
            oracle_num_speakers=-1,
            max_num_speakers=8,
            enhanced_count_thres=40,
            sparse_search_volume=SSV,
            max_rp_threshold=0.15,
            fixed_thres=-1.0,
        )
        permuted_Y = stitch_cluster_labels(Y_old=gt, Y_new=Y_out)

        # mc[-1] is the number of base scale segments
        assert len(set(permuted_Y.tolist())) == n_spks
        assert Y_out.shape[0] == mc[-1]
        assert all(permuted_Y == gt)

    @pytest.mark.run_only_on('CPU')
    @pytest.mark.unit
    @pytest.mark.parametrize("n_spks", [1])
    @pytest.mark.parametrize("spk_dur", [0.25, 0.5, 0.75, 1, 1.5, 2])
    @pytest.mark.parametrize("SSV", [5])
    @pytest.mark.parametrize("enhanced_count_thres", [40])
    @pytest.mark.parametrize("min_samples_for_nmesc", [6])
    @pytest.mark.parametrize("seed", np.arange(MAX_SEED_COUNT).tolist())
    def test_offline_speaker_clustering_very_short_cpu(
        self, n_spks, spk_dur, SSV, enhanced_count_thres, min_samples_for_nmesc, seed,
    ):
        em, ts, mc, mw, spk_ts, gt = generate_toy_data(
            n_spks=n_spks, spk_dur=spk_dur, perturb_sigma=0.1, torch_seed=seed
        )
        offline_speaker_clustering = SpeakerClustering(maj_vote_spk_count=False, min_samples_for_nmesc=0, cuda=False)
        assert isinstance(offline_speaker_clustering, SpeakerClustering)
        Y_out = offline_speaker_clustering.forward_infer(
            embeddings_in_scales=em,
            timestamps_in_scales=ts,
            multiscale_segment_counts=mc,
            multiscale_weights=mw,
            oracle_num_speakers=-1,
            max_num_speakers=8,
            enhanced_count_thres=enhanced_count_thres,
            sparse_search_volume=SSV,
            max_rp_threshold=0.15,
            fixed_thres=-1.0,
        )
        permuted_Y = stitch_cluster_labels(Y_old=gt, Y_new=Y_out)

        # mc[-1] is the number of base scale segments
        assert len(set(permuted_Y.tolist())) == n_spks
        assert Y_out.shape[0] == mc[-1]
        assert all(permuted_Y == gt)

    @pytest.mark.run_only_on('GPU')
    @pytest.mark.unit
    @pytest.mark.parametrize("n_spks", [1])
    @pytest.mark.parametrize("spk_dur", [0.25, 0.5, 0.75, 1, 2, 4])
    @pytest.mark.parametrize("SSV", [5])
    @pytest.mark.parametrize("enhanced_count_thres", [40])
    @pytest.mark.parametrize("min_samples_for_nmesc", [6])
    @pytest.mark.parametrize("seed", np.arange(MAX_SEED_COUNT).tolist())
    def test_offline_speaker_clustering_very_short_gpu(
        self, n_spks, spk_dur, SSV, enhanced_count_thres, min_samples_for_nmesc, seed
    ):
        em, ts, mc, mw, spk_ts, gt = generate_toy_data(
            n_spks=n_spks, spk_dur=spk_dur, perturb_sigma=0.1, torch_seed=seed
        )
        offline_speaker_clustering = SpeakerClustering(maj_vote_spk_count=False, min_samples_for_nmesc=0, cuda=True)
        assert isinstance(offline_speaker_clustering, SpeakerClustering)
        Y_out = offline_speaker_clustering.forward_infer(
            embeddings_in_scales=em,
            timestamps_in_scales=ts,
            multiscale_segment_counts=mc,
            multiscale_weights=mw,
            oracle_num_speakers=-1,
            max_num_speakers=8,
            enhanced_count_thres=enhanced_count_thres,
            sparse_search_volume=SSV,
            max_rp_threshold=0.15,
            fixed_thres=-1.0,
        )
        permuted_Y = stitch_cluster_labels(Y_old=gt, Y_new=Y_out)

        # mc[-1] is the number of base scale segments
        assert Y_out.shape[0] == mc[-1]
        assert all(permuted_Y == gt)

    @pytest.mark.run_only_on('GPU')
    @pytest.mark.unit
    @pytest.mark.parametrize("n_spks", [1, 2, 3, 4])
    @pytest.mark.parametrize("total_sec", [30])
    @pytest.mark.parametrize("buffer_size", [30])
    @pytest.mark.parametrize("sigma", [0.1])
    @pytest.mark.parametrize("seed", np.arange(MAX_SEED_COUNT).tolist())
    def test_online_speaker_clustering(self, n_spks, total_sec, buffer_size, sigma, seed):
        step_per_frame = 2
        spk_dur = total_sec / n_spks
<<<<<<< HEAD
        # spk_dur = 2*spk_dur if n_spks == 1 else spk_dur
=======
>>>>>>> 86ec0178
        em, ts, mc, _, _, gt = generate_toy_data(n_spks, spk_dur=spk_dur, perturb_sigma=sigma, torch_seed=seed)
        em_s, ts_s = split_input_data(em, ts, mc)

        emb_gen = em_s[-1]
        segment_indexes = ts_s[-1]
        if torch.cuda.is_available():
            emb_gen, segment_indexes = emb_gen.to("cuda"), segment_indexes.to("cuda")
            cuda = True
        else:
            cuda = False

<<<<<<< HEAD
        device = emb_gen.device
=======
>>>>>>> 86ec0178
        history_buffer_size = buffer_size
        current_buffer_size = buffer_size

        online_clus = OnlineSpeakerClustering(
            max_num_speakers=8,
            max_rp_threshold=0.15,
            sparse_search_volume=30,
            history_buffer_size=history_buffer_size,
            current_buffer_size=current_buffer_size,
<<<<<<< HEAD
            cuda=cuda,
            device=device,
=======
>>>>>>> 86ec0178
        )

        n_frames = int(emb_gen.shape[0] / step_per_frame)
        evaluation_list = []

        # Simulate online speaker clustering
        for frame_index in range(n_frames):
            curr_emb = emb_gen[0 : (frame_index + 1) * step_per_frame]
            base_segment_indexes = np.arange(curr_emb.shape[0])

            # Save history embeddings
            concat_emb, add_new = online_clus.get_reduced_mat(
                emb_in=curr_emb, base_segment_indexes=base_segment_indexes
            )

            # Check history_buffer_size and history labels
            assert (
                online_clus.history_embedding_buffer_emb.shape[0] <= history_buffer_size
            ), "History buffer size error"
            assert (
                online_clus.history_embedding_buffer_emb.shape[0]
                == online_clus.history_embedding_buffer_label.shape[0]
            )

            # Call clustering function
<<<<<<< HEAD
            Y_concat = online_clus.forward_infer(emb=concat_emb, frame_index=frame_index, cuda=cuda, device=device)
=======
            Y_concat = online_clus.forward_infer(emb=concat_emb, frame_index=frame_index, cuda=cuda)
>>>>>>> 86ec0178

            # Resolve permutations
            merged_clus_labels = online_clus.match_labels(Y_concat, add_new=add_new)
            assert len(merged_clus_labels) == (frame_index + 1) * step_per_frame
<<<<<<< HEAD
=======
            print(merged_clus_labels)
>>>>>>> 86ec0178
            # Resolve permutation issue by using stitch_cluster_labels function
            merged_clus_labels = stitch_cluster_labels(Y_old=gt[: len(merged_clus_labels)], Y_new=merged_clus_labels)
            evaluation_list.extend(list(merged_clus_labels == gt[: len(merged_clus_labels)]))

        assert online_clus.is_online
        assert add_new
        cumul_label_acc = sum(evaluation_list) / len(evaluation_list)
        assert cumul_label_acc > 0.9
<<<<<<< HEAD

class TestClusteringUtilFunctions:
    """Tests diarization and speaker-task related utils.
    """

    # @pytest.mark.unit
    # def test_merge_int_intervals_ex1(self):
        # intervals = [[1, 3], [2, 6], [8, 10], [15, 18]]
        # target = [[1, 6], [8, 10], [15, 18]]
        # merged = merge_int_intervals(intervals)
        # assert check_range_values(target, merged)
=======

    @pytest.mark.run_only_on('CPU')
    @pytest.mark.unit
    @pytest.mark.parametrize("n_spks", [4])
    @pytest.mark.parametrize("total_sec", [30])
    @pytest.mark.parametrize("buffer_size", [30])
    @pytest.mark.parametrize("sigma", [0.1])
    @pytest.mark.parametrize("seed", [0])
    def test_online_speaker_clustering_cpu(self, n_spks, total_sec, buffer_size, sigma, seed):
        self.test_online_speaker_clustering(n_spks, total_sec, buffer_size, sigma, seed)
>>>>>>> 86ec0178
<|MERGE_RESOLUTION|>--- conflicted
+++ resolved
@@ -1,4 +1,3 @@
-# pylint: disable=no-member
 # Copyright (c) 2022, NVIDIA CORPORATION.  All rights reserved.
 #
 # Licensed under the Apache License, Version 2.0 (the "License");
@@ -20,10 +19,6 @@
 import torch
 
 from nemo.collections.asr.data.audio_to_label import repeat_signal
-<<<<<<< HEAD
-
-=======
->>>>>>> 86ec0178
 from nemo.collections.asr.parts.utils.offline_clustering import (
     SpeakerClustering,
     get_scale_interpolated_embs,
@@ -40,15 +35,6 @@
     stitch_cluster_labels,
 )
 from nemo.collections.asr.parts.utils.speaker_utils import (
-<<<<<<< HEAD
-get_subsegments,
-merge_int_intervals,
-merge_float_intervals,
-get_speech_labels_for_update,
-get_online_subsegments_from_buffer,
-get_new_cursor_for_update,
-get_target_sig,
-=======
     check_ranges,
     get_new_cursor_for_update,
     get_online_subsegments_from_buffer,
@@ -57,11 +43,7 @@
     get_target_sig,
     merge_float_intervals,
     merge_int_intervals,
->>>>>>> 86ec0178
 )
-
-MAX_SEED_COUNT = 2
-
 
 MAX_SEED_COUNT = 2
 
@@ -115,20 +97,12 @@
     emb_list, seg_list = [], []
     multiscale_segment_counts = [0 for _ in range(len(ms_window))]
     ground_truth = []
-<<<<<<< HEAD
-    random_orhtogonal_embs = generate_orthogonal_embs(n_spks, perturb_sigma, emb_dim)
-=======
     random_orthogonal_embs = generate_orthogonal_embs(n_spks, perturb_sigma, emb_dim)
->>>>>>> 86ec0178
     for scale_idx, (window, shift) in enumerate(zip(ms_window, ms_shift)):
         for spk_idx, (offset, dur) in enumerate(spk_timestamps):
             segments_stt_dur = get_subsegments(offset=offset, window=window, shift=shift, duration=dur)
             segments = [[x[0], x[0] + x[1]] for x in segments_stt_dur]
-<<<<<<< HEAD
-            emb_cent = random_orhtogonal_embs[spk_idx, :]
-=======
             emb_cent = random_orthogonal_embs[spk_idx, :]
->>>>>>> 86ec0178
             emb = emb_cent.tile((len(segments), 1)) + 0.1 * torch.rand(len(segments), emb_dim)
             seg_list.extend(segments)
             emb_list.append(emb)
@@ -145,16 +119,6 @@
     return emb_tensor, segm_tensor, multiscale_segment_counts, multiscale_weights, spk_timestamps, ground_truth
 
 
-<<<<<<< HEAD
-class TestDiarizationUtilFunctions:
-    """Tests diarization and speaker-task related utils.
-    """
-
-    @pytest.mark.unit
-    def test_merge_int_intervals_ex1(self):
-        intervals = [[1, 3], [2, 6], [8, 10], [15, 18]]
-        target = [[1, 6], [8, 10], [15, 18]]
-=======
 class TestDiarizationSequneceUtilFunctions:
     """Tests diarization and speaker-task related utils.
     """
@@ -368,30 +332,10 @@
     )
     @pytest.mark.parametrize("target", [[[1, 6], [8, 10], [15, 18]]])
     def test_merge_int_intervals_ex1(self, intervals, target):
->>>>>>> 86ec0178
         merged = merge_int_intervals(intervals)
         assert check_range_values(target, merged)
 
     @pytest.mark.unit
-<<<<<<< HEAD
-    def test_merge_int_intervals_ex2(self):
-        intervals = [[6, 8], [1, 9], [2, 4], [4, 7]]
-        target = [[1, 9]]
-        merged = merge_int_intervals(intervals)
-        assert check_range_values(target, merged)
-
-    @pytest.mark.unit
-    def test_merge_float_overlaps(self):
-        intervals = [[0.25, 1.7], [1.5, 3.0], [2.8, 5.0], [5.5, 10.0]]
-        target = [[0.25, 5.0], [5.5, 10.0]]
-        merged = merge_float_intervals(intervals)
-        assert check_range_values(target, merged)
-
-    @pytest.mark.unit
-    def test_merge_int_intervals_edge_test(self):
-        intervals = [[1, 4], [4, 5]]
-        target = [[1, 5]]
-=======
     @pytest.mark.parametrize(
         "intervals",
         [
@@ -410,151 +354,10 @@
     @pytest.mark.parametrize("intervals", [[[0, 1], [1, 9]], [[0, 0], [0, 9]], [[0, 9], [0, 9]]])
     @pytest.mark.parametrize("target", [[[0, 9]]])
     def test_merge_int_intervals_edge_test(self, intervals, target):
->>>>>>> 86ec0178
         merged = merge_int_intervals(intervals)
         assert check_range_values(target, merged)
 
     @pytest.mark.unit
-<<<<<<< HEAD
-    def test_minimal_index_p1(self):
-        Y = matrix([3, 3, 3, 4, 4, 5])
-        min_Y = get_minimal_indices(Y)
-        target = matrix([0, 0, 0, 1, 1, 2])
-        assert check_labels(target, min_Y)
-
-    @pytest.mark.unit
-    def test_minimal_index_p2(self):
-        Y = matrix([4, 0, 0, 5, 4, 5])
-        min_Y = get_minimal_indices(Y)
-        target = matrix([1, 0, 0, 2, 1, 2])
-        assert check_labels(target, min_Y)
-
-    @pytest.mark.unit
-    @pytest.mark.parametrize("N", [2, 4, 16, 64])
-    def test_minimal_index_same(self, N):
-        Y = matrix([0] * N + [1] * N + [2] * N)
-        min_Y = get_minimal_indices(Y)
-        target = matrix([0] * N + [1] * N + [2] * N)
-        assert check_labels(target, min_Y)
-
-    @pytest.mark.unit
-    @pytest.mark.parametrize("N", [2, 4, 16, 64])
-    def test_stitch_cluster_labels_label_switch(self, N):
-        Y_old = matrix([0] * N)
-        Y_new = matrix([0] * N) + 1
-        target = matrix([0] * N)
-        result = stitch_cluster_labels(Y_old, Y_new)
-        assert check_labels(target, result)
-
-    @pytest.mark.unit
-    @pytest.mark.parametrize("N", [2, 4, 16, 64])
-    def test_stitch_cluster_labels_label_many_to_one(self, N):
-        Y_old = matrix(np.arange(N).tolist())
-        Y_new = matrix([0] * N)
-        target = matrix([0] * N)
-        result = stitch_cluster_labels(Y_old, Y_new)
-        assert check_labels(target, result)
-
-    @pytest.mark.unit
-    @pytest.mark.parametrize("N", [2, 4, 16, 64])
-    def test_stitch_cluster_labels_label_one_to_many(self, N):
-        Y_old = matrix(np.arange(N).tolist())
-        Y_new = matrix([k for k in range(N)])
-        target = matrix([k for k in range(N)])
-        result = stitch_cluster_labels(Y_old, Y_new)
-        assert check_labels(target, result)
-
-    @pytest.mark.unit
-    @pytest.mark.parametrize("N", [2, 4, 16, 64])
-    def test_stitch_cluster_labels_one_label_replaced(self, N):
-        Y_old = matrix([0] * N + [1] * N + [2] * N)
-        Y_new = matrix([1] * N + [2] * N + [3] * N)
-        target = matrix([0] * N + [1] * N + [2] * N)
-        result = stitch_cluster_labels(Y_old, Y_new)
-        assert check_labels(target, result)
-
-    @pytest.mark.unit
-    @pytest.mark.parametrize("N", [2, 4, 16, 64])
-    def test_stitch_cluster_labels_confusion_error(self, N):
-        Y_old = matrix([0] * N + [1] * (N - 1) + [2] * (N + 1))
-        Y_new = matrix([1] * N + [2] * N + [3] * N)
-        target = matrix([0] * N + [1] * N + [2] * N)
-        result = stitch_cluster_labels(Y_old, Y_new)
-        assert check_labels(target, result)
-
-    @pytest.mark.unit
-    @pytest.mark.parametrize("N", [2, 256])
-    def test_stitch_cluster_labels_speaker_more_speakers(self, N):
-        Y_old = matrix([0] * N + [1] * (N - 1) + [2] * (N + 1) + [0, 0, 0])
-        Y_new = matrix([1] * N + [0] * N + [2] * N + [4, 5, 6])
-        target = matrix([0] * N + [1] * N + [2] * N + [3, 4, 5])
-        result = stitch_cluster_labels(Y_old, Y_new)
-        assert check_labels(target, result)
-
-    @pytest.mark.unit
-    @pytest.mark.parametrize("N", [2, 256])
-    def test_stitch_cluster_labels_speaker_longer_sequence(self, N):
-        Y_old = matrix([0] * N + [1] * N + [2] * N + [0, 0, 0] * N)
-        Y_new = matrix([1] * N + [2] * N + [0] * N + [1, 2, 3, 1, 2, 3] * N)
-        target = matrix([0] * N + [1] * N + [2] * N + [0, 1, 3, 0, 1, 3] * N)
-        result = stitch_cluster_labels(Y_old, Y_new)
-        assert check_labels(target, result)
-
-    @pytest.mark.unit
-    @pytest.mark.parametrize("n_spks", [2, 3, 4, 5])
-    @pytest.mark.parametrize("merge_quantity", [2, 3])
-    def test_embedding_merger(self, n_spks, merge_quantity):
-        em, ts, mc, mw, spk_ts, gt = generate_toy_data(n_spks, spk_dur=5, perturb_sigma=10)
-        em_s, ts_s = split_input_data(em, ts, mc)
-        target_speaker_index = 0
-        pre_clus_labels = gt
-        ndx = torch.where(pre_clus_labels == target_speaker_index)[0]
-        pre_embs = em_s[-1]
-        affinity_mat = getCosAffinityMatrix(pre_embs)
-        cmat = affinity_mat[:, ndx][ndx, :]
-        # Check the dimension of the selected affinity values
-        assert cmat.shape[0] == cmat.shape[1] == torch.sum(pre_clus_labels == target_speaker_index).item()
-        index_2d, rest_inds = get_closest_embeddings(cmat, ndx, merge_quantity)
-        # Check the most closest affinity value
-        assert torch.max(cmat.sum(0)) == cmat.sum(0)[index_2d[0]]
-        spk_cluster_labels, emb_ndx = pre_clus_labels[ndx], pre_embs[ndx]
-        merged_embs, merged_clus_labels = merge_vectors(index_2d, emb_ndx, spk_cluster_labels)
-        # Check the number of merged embeddings and labels
-        assert (torch.sum(gt == target_speaker_index).item() - merge_quantity) == merged_clus_labels.shape[0]
-
-    @pytest.mark.unit
-    @pytest.mark.parametrize("n_spks", [1, 8])
-    @pytest.mark.parametrize("spk_dur", [0.2, 0.25, 0.5, 1, 10])
-    def test_cosine_affinity_calculation(self, n_spks, spk_dur):
-        em, ts, mc, mw, spk_ts, gt = generate_toy_data(n_spks=n_spks, spk_dur=spk_dur)
-        em_s, ts_s = split_input_data(em, ts, mc)
-        affinity_mat = getCosAffinityMatrix(em_s[-1])
-        # affinity_mat should not contain any nan element
-        assert torch.any(torch.isnan(affinity_mat)) == False
-
-    @pytest.mark.unit
-    @pytest.mark.parametrize("n_spks", [1, 8])
-    @pytest.mark.parametrize("spk_dur", [0.2, 0.25, 0.5, 1, 10])
-    def test_cosine_affinity_calculation_scale_interpol(self, n_spks, spk_dur):
-        em, ts, mc, mw, spk_ts, gt = generate_toy_data(n_spks=n_spks, spk_dur=spk_dur)
-        em_s, ts_s = split_input_data(em, ts, mc)
-        embs, _ = get_scale_interpolated_embs(mw, em_s, ts_s)
-        affinity_mat = getCosAffinityMatrix(embs)
-        # affinity_mat should not contain any nan element
-        assert torch.any(torch.isnan(affinity_mat)) == False
-
-    @pytest.mark.unit
-    @pytest.mark.parametrize("n_spks", [4, 5, 6])
-    @pytest.mark.parametrize("target_speaker_index", [0, 1, 2])
-    @pytest.mark.parametrize("merge_quantity", [2, 3])
-    def test_embedding_reducer(self, n_spks, target_speaker_index, merge_quantity):
-        em, ts, mc, mw, spk_ts, gt = generate_toy_data(n_spks=n_spks, spk_dur=10)
-        em_s, ts_s = split_input_data(em, ts, mc)
-        merged_embs, merged_clus_labels, _ = run_reducer(
-            pre_embs=em_s[-1], target_spk_idx=target_speaker_index, merge_quantity=merge_quantity, pre_clus_labels=gt,
-        )
-        assert (torch.sum(gt == target_speaker_index).item() - merge_quantity) == merged_clus_labels.shape[0]
-=======
     def test_merge_float_intervals_edge_margin_test(self):
         intervals = [[0.0, 1.0], [1.0, 2.0]]
 
@@ -585,7 +388,6 @@
     def test_merge_float_overlaps(self, intervals, target):
         merged = merge_float_intervals(intervals)
         assert check_range_values(target, merged)
->>>>>>> 86ec0178
 
     @pytest.mark.unit
     def test_get_speech_labels_for_update(self):
@@ -600,13 +402,10 @@
         assert (speech_labels_for_update - torch.tensor([[1.0000, 3.7600]])).sum() < 1e-8
         assert (cumulative_speech_labels - torch.tensor([[0.9600, 4.8400]])).sum() < 1e-8
 
-<<<<<<< HEAD
-=======
         # Check if the ranges are containing faulty values
         assert check_ranges(speech_labels_for_update)
         assert check_ranges(cumulative_speech_labels)
 
->>>>>>> 86ec0178
     @pytest.mark.unit
     def test_get_online_subsegments_from_buffer(self):
         torch.manual_seed(0)
@@ -640,75 +439,14 @@
     @pytest.mark.unit
     @pytest.mark.parametrize("frame_start", [3.0])
     @pytest.mark.parametrize("segment_range_ts", [[[0.0, 2.0]]])
-<<<<<<< HEAD
-    @pytest.mark.parametrize("gt_cursor_for_old_segments", [1.0])
+    @pytest.mark.parametrize("gt_cursor_for_old_segments", [3.0])
     @pytest.mark.parametrize("gt_cursor_index", [1])
-    def test_get_new_cursor_for_update_mulsegs(
+    def test_get_new_cursor_for_update_mulsegs_ex1(
         self, frame_start, segment_range_ts, gt_cursor_for_old_segments, gt_cursor_index
     ):
         cursor_for_old_segments, cursor_index = get_new_cursor_for_update(frame_start, segment_range_ts)
         assert cursor_for_old_segments == gt_cursor_for_old_segments
         assert cursor_index == gt_cursor_index
-
-    @pytest.mark.unit
-    @pytest.mark.parametrize("frame_start", [4.0])
-    @pytest.mark.parametrize("segment_range_ts", [[[0.0, 2.0], [1.0, 3.0], [2.0, 3.76]]])
-    @pytest.mark.parametrize("gt_cursor_for_old_segments", [4.0])
-    @pytest.mark.parametrize("gt_cursor_index", [3])
-    def test_get_new_cursor_for_update_mulsegs(
-=======
-    @pytest.mark.parametrize("gt_cursor_for_old_segments", [3.0])
-    @pytest.mark.parametrize("gt_cursor_index", [1])
-    def test_get_new_cursor_for_update_mulsegs_ex1(
->>>>>>> 86ec0178
-        self, frame_start, segment_range_ts, gt_cursor_for_old_segments, gt_cursor_index
-    ):
-        cursor_for_old_segments, cursor_index = get_new_cursor_for_update(frame_start, segment_range_ts)
-        assert cursor_for_old_segments == gt_cursor_for_old_segments
-        assert cursor_index == gt_cursor_index
-<<<<<<< HEAD
-
-    @pytest.mark.unit
-    @pytest.mark.parametrize("ntbr", [3])
-    @pytest.mark.parametrize("pcl", [torch.tensor([0] * 70 + [1] * 32)])
-    @pytest.mark.parametrize("mspb", [25])
-    def test_merge_scheduler_2clus(self, ntbr, pcl, mspb):
-        class_target_vol = get_merge_quantity(num_to_be_removed=ntbr, pre_clus_labels=pcl, min_count_per_cluster=mspb,)
-        assert all(class_target_vol == torch.tensor([3, 0]))
-
-    @pytest.mark.unit
-    @pytest.mark.parametrize("ntbr", [3])
-    @pytest.mark.parametrize("pcl", [torch.tensor([0] * 80 + [1] * 35 + [2] * 32)])
-    @pytest.mark.parametrize("mspb", [0, 25])
-    def test_merge_scheduler_3clus(self, ntbr, pcl, mspb):
-        class_target_vol = get_merge_quantity(num_to_be_removed=ntbr, pre_clus_labels=pcl, min_count_per_cluster=mspb,)
-        assert all(class_target_vol == torch.tensor([3, 0, 0]))
-
-    @pytest.mark.unit
-    @pytest.mark.parametrize("ntbr", [132 - 45])
-    @pytest.mark.parametrize("pcl", [torch.tensor([2] * 70 + [0] * 32 + [1] * 27 + [3] * 3)])
-    @pytest.mark.parametrize("mspb", [3, 10])
-    def test_merge_scheduler_4clus_shuff(self, ntbr, pcl, mspb):
-        class_target_vol = get_merge_quantity(num_to_be_removed=ntbr, pre_clus_labels=pcl, min_count_per_cluster=mspb,)
-        assert all(class_target_vol == torch.tensor([18, 13, 56, 0]))
-
-    @pytest.mark.unit
-    @pytest.mark.parametrize("ntbr", [3])
-    @pytest.mark.parametrize("pcl", [torch.tensor([0] * 5 + [1] * 4 + [2] * 3)])
-    @pytest.mark.parametrize("mspb", [0, 2])
-    def test_merge_scheduler_3clus(self, ntbr, pcl, mspb):
-        class_target_vol = get_merge_quantity(num_to_be_removed=ntbr, pre_clus_labels=pcl, min_count_per_cluster=mspb,)
-        assert all(class_target_vol == torch.tensor([2, 1, 0]))
-
-    @pytest.mark.unit
-    @pytest.mark.parametrize("ntbr", [2])
-    @pytest.mark.parametrize("pcl", [torch.tensor([0] * 7 + [1] * 5 + [2] * 3 + [3] * 5)])
-    @pytest.mark.parametrize("mspb", [2])
-    def test_merge_scheduler_3clus_repeat(self, ntbr, pcl, mspb):
-        class_target_vol = get_merge_quantity(num_to_be_removed=ntbr, pre_clus_labels=pcl, min_count_per_cluster=mspb,)
-        assert all(class_target_vol == torch.tensor([2, 0, 0, 0]))
-=======
->>>>>>> 86ec0178
 
 
 class TestSpeakerClustering:
@@ -931,10 +669,6 @@
     def test_online_speaker_clustering(self, n_spks, total_sec, buffer_size, sigma, seed):
         step_per_frame = 2
         spk_dur = total_sec / n_spks
-<<<<<<< HEAD
-        # spk_dur = 2*spk_dur if n_spks == 1 else spk_dur
-=======
->>>>>>> 86ec0178
         em, ts, mc, _, _, gt = generate_toy_data(n_spks, spk_dur=spk_dur, perturb_sigma=sigma, torch_seed=seed)
         em_s, ts_s = split_input_data(em, ts, mc)
 
@@ -946,10 +680,6 @@
         else:
             cuda = False
 
-<<<<<<< HEAD
-        device = emb_gen.device
-=======
->>>>>>> 86ec0178
         history_buffer_size = buffer_size
         current_buffer_size = buffer_size
 
@@ -959,11 +689,6 @@
             sparse_search_volume=30,
             history_buffer_size=history_buffer_size,
             current_buffer_size=current_buffer_size,
-<<<<<<< HEAD
-            cuda=cuda,
-            device=device,
-=======
->>>>>>> 86ec0178
         )
 
         n_frames = int(emb_gen.shape[0] / step_per_frame)
@@ -989,19 +714,12 @@
             )
 
             # Call clustering function
-<<<<<<< HEAD
-            Y_concat = online_clus.forward_infer(emb=concat_emb, frame_index=frame_index, cuda=cuda, device=device)
-=======
             Y_concat = online_clus.forward_infer(emb=concat_emb, frame_index=frame_index, cuda=cuda)
->>>>>>> 86ec0178
 
             # Resolve permutations
             merged_clus_labels = online_clus.match_labels(Y_concat, add_new=add_new)
             assert len(merged_clus_labels) == (frame_index + 1) * step_per_frame
-<<<<<<< HEAD
-=======
             print(merged_clus_labels)
->>>>>>> 86ec0178
             # Resolve permutation issue by using stitch_cluster_labels function
             merged_clus_labels = stitch_cluster_labels(Y_old=gt[: len(merged_clus_labels)], Y_new=merged_clus_labels)
             evaluation_list.extend(list(merged_clus_labels == gt[: len(merged_clus_labels)]))
@@ -1010,19 +728,6 @@
         assert add_new
         cumul_label_acc = sum(evaluation_list) / len(evaluation_list)
         assert cumul_label_acc > 0.9
-<<<<<<< HEAD
-
-class TestClusteringUtilFunctions:
-    """Tests diarization and speaker-task related utils.
-    """
-
-    # @pytest.mark.unit
-    # def test_merge_int_intervals_ex1(self):
-        # intervals = [[1, 3], [2, 6], [8, 10], [15, 18]]
-        # target = [[1, 6], [8, 10], [15, 18]]
-        # merged = merge_int_intervals(intervals)
-        # assert check_range_values(target, merged)
-=======
 
     @pytest.mark.run_only_on('CPU')
     @pytest.mark.unit
@@ -1032,5 +737,4 @@
     @pytest.mark.parametrize("sigma", [0.1])
     @pytest.mark.parametrize("seed", [0])
     def test_online_speaker_clustering_cpu(self, n_spks, total_sec, buffer_size, sigma, seed):
-        self.test_online_speaker_clustering(n_spks, total_sec, buffer_size, sigma, seed)
->>>>>>> 86ec0178
+        self.test_online_speaker_clustering(n_spks, total_sec, buffer_size, sigma, seed)